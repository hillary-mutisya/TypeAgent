// Copyright (c) Microsoft Corporation.
// Licensed under the MIT License.

import {
    ActionContext,
    SessionContext,
    TypeAgentAction,
} from "@typeagent/agent-sdk";
import { createActionResult } from "@typeagent/agent-sdk/helpers/action";
import {
    ImportWebsiteData,
    ImportHtmlFolder,
    GetWebsiteStats,
} from "./actionsSchema.mjs";
import { BrowserActionContext } from "./actionHandler.mjs";
import * as website from "website-memory";
import * as kp from "knowpro";
import { openai as ai } from "aiclient";
import registerDebug from "debug";
import * as path from "path";
import {
    processHtmlBatch,
    ProcessingOptions,
    WebsiteData,
} from "./htmlProcessor.mjs";
import {
    enumerateHtmlFiles,
    readHtmlFile,
    validateHtmlFolder,
    getFileMetadata,
    createFileBatches,
    FolderOptions,
    DEFAULT_FOLDER_OPTIONS,
} from "./folderUtils.mjs";
import {
    ExtractionInput,
    BatchProgress,
    AIModelRequiredError,
} from "website-memory";
import { BrowserKnowledgeExtractor } from "./knowledge/browserKnowledgeExtractor.mjs";

const debug = registerDebug("typeagent:browser:website-memory");

/**
 * Resolve URL using website visit history (bookmarks, browser history)
 * This provides a more personalized alternative to web search
 */
export async function resolveURLWithHistory(
    context: { agentContext: BrowserActionContext },
    site: string,
): Promise<string | undefined> {
    debug(`Attempting to resolve '${site}' using website visit history`);

    const websiteCollection = context.agentContext.websiteCollection;
    if (!websiteCollection || websiteCollection.messages.length === 0) {
        debug("No website collection available or empty");
        return undefined;
    }

    try {
        // Use knowpro searchConversationKnowledge for semantic search
        const matches = await kp.searchConversationKnowledge(
            websiteCollection,
            // search group
            {
                booleanOp: "or", // Use OR to be more permissive
                terms: siteQueryToSearchTerms(site),
            },
            // when filter
            {
                // No specific knowledge type filter - search across all types
            },
            // options
            {
                exactMatch: false, // Allow fuzzy matching
            },
        );

        if (!matches || matches.size === 0) {
            debug(`No semantic matches found in history for query: '${site}'`);
            return undefined;
        }

        debug(`Found ${matches.size} semantic matches for: '${site}'`);
        debug(matches);

        const candidates: { url: string; score: number; metadata: any }[] = [];
        const processedMessages = new Set<number>();

        matches.forEach((match: kp.SemanticRefSearchResult) => {
            match.semanticRefMatches.forEach(
                (refMatch: kp.ScoredSemanticRefOrdinal) => {
                    if (refMatch.score >= 0.3) {
                        // Lower threshold for broader matching
                        const semanticRef: kp.SemanticRef | undefined =
                            websiteCollection.semanticRefs.get(
                                refMatch.semanticRefOrdinal,
                            );
                        if (semanticRef) {
                            const messageOrdinal =
                                semanticRef.range.start.messageOrdinal;
                            if (
                                messageOrdinal !== undefined &&
                                !processedMessages.has(messageOrdinal)
                            ) {
                                processedMessages.add(messageOrdinal);

                                const website =
                                    websiteCollection.messages.get(
                                        messageOrdinal,
                                    );
                                if (website && website.metadata) {
                                    const metadata =
                                        website.metadata as website.WebsiteDocPartMeta;
                                    let totalScore = refMatch.score;

                                    // Apply additional scoring based on special patterns and recency
                                    totalScore += calculateWebsiteScore(
                                        [site],
                                        metadata,
                                    );

                                    candidates.push({
                                        url: metadata.url,
                                        score: totalScore,
                                        metadata: metadata,
                                    });
                                }
                            }
                        }
                    }
                },
            );
        });

        if (candidates.length === 0) {
            debug(`No qualifying candidates found for query: '${site}'`);
            return undefined;
        }

        // Sort by total score (highest first) and remove duplicates
        const uniqueCandidates = new Map<
            string,
            { url: string; score: number; metadata: any }
        >();
        candidates.forEach((candidate) => {
            const existing = uniqueCandidates.get(candidate.url);
            if (!existing || candidate.score > existing.score) {
                uniqueCandidates.set(candidate.url, candidate);
            }
        });

        const sortedCandidates = Array.from(uniqueCandidates.values()).sort(
            (a, b) => b.score - a.score,
        );

        const bestMatch = sortedCandidates[0];

        debug(
            `Found best match from history (score: ${bestMatch.score.toFixed(2)}): '${bestMatch.metadata.title || bestMatch.url}' -> ${bestMatch.url}`,
        );
        debug(
            `Match details: domain=${bestMatch.metadata.domain}, source=${bestMatch.metadata.websiteSource}`,
        );

        return bestMatch.url;
    } catch (error) {
        debug(`Error searching website history: ${error}`);
        return undefined;
    }
}

/**
 * Convert site query to knowpro search terms
 */
function siteQueryToSearchTerms(site: string): any[] {
    const terms: any[] = [];
    const siteQuery = site.toLowerCase().trim();

    // Add the main query as a search term
    terms.push({ term: { text: siteQuery } });

    // Add individual words if it's a multi-word query
    /*
    const words = siteQuery.split(/\s+/).filter((word) => word.length > 2);
    words.forEach((word) => {
        if (word !== siteQuery) {
            terms.push({ term: { text: word } });
        }
    });
*/

    return terms;
}

/**
 * Calculate additional scoring based on website metadata
 */
export function calculateWebsiteScore(
    searchFilters: string[],
    metadata: any,
): number {
    let score = 0;

    const title = metadata.title?.toLowerCase() || "";
    const domain = metadata.domain?.toLowerCase() || "";
    const url = metadata.url.toLowerCase();
    const folder = metadata.folder?.toLowerCase() || "";

    for (const filter of searchFilters) {
        const queryLower = filter.toLowerCase();

        // Direct domain matches get highest boost
        if (
            domain === queryLower ||
            domain === `www.${queryLower}` ||
            domain.endsWith(`.${queryLower}`)
        ) {
            score += 3.0;
        } else if (domain.includes(queryLower)) {
            score += 2.0;
        }

        if (title.includes(queryLower)) {
            score += 1.5;
        }

        if (url.includes(queryLower)) {
            score += 1.0;
        }

        if (
            metadata.websiteSource === "bookmark" &&
            folder.includes(queryLower)
        ) {
            score += 1.0;
        }

        // Recency bonus
        if (metadata.visitDate || metadata.bookmarkDate) {
            const visitDate = new Date(
                metadata.visitDate || metadata.bookmarkDate,
            );
            const daysSinceVisit =
                (Date.now() - visitDate.getTime()) / (1000 * 60 * 60 * 24);
            if (daysSinceVisit < 7) score += 0.5;
            else if (daysSinceVisit < 30) score += 0.3;
        }

        // Frequency bonus
        if (metadata.visitCount && metadata.visitCount > 5) {
            score += Math.min(metadata.visitCount / 20, 0.5);
        }
    }

    return score;
}

/**
 * Find websites matching search criteria using enhanced search capabilities
 */
export async function findRequestedWebsites(
    searchFilters: string[],
    context: BrowserActionContext,
    exactMatch: boolean = false,
    minScore: number = 0.5,
): Promise<website.Website[]> {
    if (
        !context.websiteCollection ||
        context.websiteCollection.messages.length === 0
    ) {
        return [];
    }

    try {
        // Try enhanced search capabilities first
        if (searchFilters.length === 1 && !exactMatch) {
            const query = searchFilters[0];

            // Try hybrid search for single term queries
            try {
                const hybridResults =
                    await context.websiteCollection.hybridSearch(query);
                if (hybridResults.length > 0) {
                    debug(
                        `Found ${hybridResults.length} results using hybrid search`,
                    );
                    return hybridResults
                        .filter((result) => result.relevanceScore >= minScore)
                        .map((result) => result.website.toWebsite())
                        .slice(0, 20);
                }
            } catch (hybridError) {
                debug(`Hybrid search failed, falling back: ${hybridError}`);
            }
        }

        // Try entity search for proper nouns and specific terms
        if (searchFilters.some((filter) => /^[A-Z]/.test(filter))) {
            try {
                const entityResults =
                    await context.websiteCollection.searchByEntities(
                        searchFilters,
                    );
                if (entityResults.length > 0) {
                    debug(
                        `Found ${entityResults.length} results using entity search`,
                    );
                    return entityResults
                        .map((result) => result.toWebsite())
                        .slice(0, 20);
                }
            } catch (entityError) {
                debug(`Entity search failed, falling back: ${entityError}`);
            }
        }

        // Try topic search for conceptual terms
        try {
            const topicResults =
                await context.websiteCollection.searchByTopics(searchFilters);
            if (topicResults.length > 0) {
                debug(
                    `Found ${topicResults.length} results using topic search`,
                );
                return topicResults
                    .map((result) => result.toWebsite())
                    .slice(0, 20);
            }
        } catch (topicError) {
            debug(`Topic search failed, falling back: ${topicError}`);
        }

        // Fallback to original semantic search for backward compatibility
        debug(
            `Falling back to semantic search for filters: ${searchFilters.join(", ")}`,
        );
        const matches = await kp.searchConversationKnowledge(
            context.websiteCollection,
            // search group
            {
                booleanOp: "or", // Use OR to match any of the search filters
                terms: searchFiltersToSearchTerms(searchFilters),
            },
            // when filter
            {
                // No specific knowledge type filter - search across all types
            },
            // options
            {
                exactMatch: exactMatch,
            },
        );

        if (!matches || matches.size === 0) {
            debug(
                `No semantic matches found for search filters: ${searchFilters.join(", ")}`,
            );
            return [];
        }

        debug(
            `Found ${matches.size} semantic matches for search filters: ${searchFilters.join(", ")}`,
        );

        debug(matches);

        const results: { website: website.Website; score: number }[] = [];
        const processedMessages = new Set<number>();

        matches.forEach((match: kp.SemanticRefSearchResult) => {
            match.semanticRefMatches.forEach(
                (refMatch: kp.ScoredSemanticRefOrdinal) => {
                    if (refMatch.score >= minScore) {
                        const semanticRef: kp.SemanticRef | undefined =
                            context.websiteCollection!.semanticRefs.get(
                                refMatch.semanticRefOrdinal,
                            );
                        if (semanticRef) {
                            const messageOrdinal =
                                semanticRef.range.start.messageOrdinal;
                            if (
                                messageOrdinal !== undefined &&
                                !processedMessages.has(messageOrdinal)
                            ) {
                                processedMessages.add(messageOrdinal);

                                const websiteData =
                                    context.websiteCollection!.messages.get(
                                        messageOrdinal,
                                    ) as any;
                                if (websiteData) {
                                    let totalScore = refMatch.score;

                                    // Apply additional scoring based on metadata matches
                                    totalScore += calculateWebsiteScore(
                                        searchFilters,
                                        websiteData.metadata,
                                    );

                                    results.push({
                                        website: websiteData,
                                        score: totalScore,
                                    });
                                }
                            }
                        }
                    }
                },
            );
        });

        // Sort by score (highest first) and remove duplicates
        const uniqueResults = new Map<
            string,
            { website: website.Website; score: number }
        >();
        results.forEach((result) => {
            const url = result.website.metadata.url;
            const existing = uniqueResults.get(url);
            if (!existing || result.score > existing.score) {
                uniqueResults.set(url, result);
            }
        });

        const sortedResults = Array.from(uniqueResults.values()).sort(
            (a, b) => b.score - a.score,
        );

        debug(
            `Filtered to ${sortedResults.length} unique websites after scoring`,
        );

        debug(sortedResults);

        return sortedResults.map((r) => r.website);
    } catch (error) {
        debug(`Error in semantic website search: ${error}`);
        // Fallback to empty results
        return [];
    }
}

/**
 * Convert search filters to knowpro search terms
 */
function searchFiltersToSearchTerms(filters: string[]): any[] {
    const terms: any[] = [];

    filters.forEach((filter) => {
        // Add the main filter as a search term
        terms.push({ term: { text: filter } });

        // Add individual words if it's a multi-word filter
        /*
        const words = filter
            .toLowerCase()
            .split(/\s+/)
            .filter((word) => word.length > 2);
        words.forEach((word) => {
            if (word !== filter.toLowerCase()) {
                terms.push({ term: { text: word } });
            }
        });
        */
    });

    return terms;
}

/**
 * Import website data from browser history or bookmarks
 */
export async function importWebsiteDataFromSession(
    parameters: ImportWebsiteData["parameters"],
    context: SessionContext<BrowserActionContext>,
    displayProgress?: (message: string) => void,
) {
    try {
        if (displayProgress) {
            displayProgress("Importing website data...");
        }

        const {
            source,
            type,
            limit,
            days,
            folder,
            mode,
            maxConcurrent,
            contentTimeout,
        } = parameters;
        const defaultPaths = website.getDefaultBrowserPaths();

        let filePath: string;
        if (source === "chrome") {
            filePath =
                type === "bookmarks"
                    ? defaultPaths.chrome.bookmarks
                    : defaultPaths.chrome.history;
        } else {
            filePath =
                type === "bookmarks"
                    ? defaultPaths.edge.bookmarks
                    : defaultPaths.edge.history;
        }

        // Enhanced progress callback that uses both debug logging and display callback
        const progressCallback = (
            current: number,
            total: number,
            item: string,
        ) => {
            if (current % 100 === 0) {
                const message = `Importing... ${current}/${total}: ${item.substring(0, 50)}...`;
                debug(message);
                if (displayProgress) {
                    displayProgress(message);
                }
            }
        };

<<<<<<< HEAD
        const unifiedMode = mode || "basic";
=======
        const extractionMode = mode || "basic";
>>>>>>> acd7f6d0

        // Build options object with only defined values
        const importOptions: any = {};
        if (limit !== undefined) importOptions.limit = limit;
        if (days !== undefined) importOptions.days = days;
        if (folder !== undefined) importOptions.folder = folder;

<<<<<<< HEAD
        // Add unified extraction mode
=======
        // Add extraction mode
>>>>>>> acd7f6d0
        if (mode !== undefined) importOptions.mode = mode;
        if (maxConcurrent !== undefined)
            importOptions.maxConcurrent = maxConcurrent;
        if (contentTimeout !== undefined)
            importOptions.contentTimeout = contentTimeout;

        // For AI-enabled modes, validate AI availability before starting import
<<<<<<< HEAD
        if (unifiedMode !== "basic") {
=======
        if (extractionMode !== "basic") {
>>>>>>> acd7f6d0
            try {
                const extractor = new BrowserKnowledgeExtractor(context);
                // This will throw AIModelRequiredError if AI model is not available
                await extractor.extractKnowledge(
                    {
                        url: "test://validation",
                        title: "Validation Test",
                        textContent: "test content for validation",
                        source: "direct",
                    },
<<<<<<< HEAD
                    unifiedMode,
=======
                    extractionMode,
>>>>>>> acd7f6d0
                );
            } catch (error) {
                if (error instanceof AIModelRequiredError) {
                    throw new Error(
<<<<<<< HEAD
                        `Cannot import with ${unifiedMode} mode: ${error.message}`,
=======
                        `Cannot import with ${extractionMode} mode: ${error.message}`,
>>>>>>> acd7f6d0
                    );
                }
            }
        }

        // Create chat model for intelligent analysis if AI mode is enabled
<<<<<<< HEAD
        if (unifiedMode !== "basic") {
=======
        if (extractionMode !== "basic") {
>>>>>>> acd7f6d0
            try {
                const apiSettings = ai.azureApiSettingsFromEnv(
                    ai.ModelType.Chat,
                    undefined,
                    undefined, // Use default model
                );
                importOptions.model = ai.createChatModel(
                    apiSettings,
                    undefined,
                    undefined,
                    ["website-analysis"],
                );
                debug("Created chat model for intelligent analysis");
            } catch (error) {
                debug(
                    "Failed to create chat model for intelligent analysis:",
                    error,
                );
                // Continue without intelligent analysis if model creation fails
            }
        }

        let websites: any[];
<<<<<<< HEAD
        if (unifiedMode === "basic") {
=======
        if (extractionMode === "basic") {
>>>>>>> acd7f6d0
            // Use basic import for fast metadata-only import
            websites = await website.importWebsites(
                source,
                type,
                filePath,
                importOptions,
                progressCallback,
            );
        } else {
<<<<<<< HEAD
            // Use basic import first, then enhance with unified extraction
=======
            // Use basic import first, then enhance with extraction
>>>>>>> acd7f6d0
            websites = await website.importWebsites(
                source,
                type,
                filePath,
                { ...importOptions, extractContent: false },
                progressCallback,
            );

            // Enhance with extraction if AI mode requested
            if (websites.length > 0) {
                const extractor = new BrowserKnowledgeExtractor(context);

                const enhancedProgressCallback = (progress: BatchProgress) => {
                    if (displayProgress) {
                        displayProgress(
                            `Enhancing knowledge: ${progress.processed}/${progress.total} (${progress.percentage}%)`,
                        );
                    }
                };

<<<<<<< HEAD
                const contentInputs: ExtractionInput[] = websites.map((site) => ({
                    url: site.metadata.url,
                    title: site.metadata.title || site.metadata.url,
                    textContent: site.textChunks?.join("\n\n") || "",
                    source: type === "bookmarks" ? "bookmark" : "history",
                    timestamp:
                        site.metadata.visitDate || site.metadata.bookmarkDate,
                }));
=======
                const contentInputs: ExtractionInput[] = websites.map(
                    (site) => ({
                        url: site.metadata.url,
                        title: site.metadata.title || site.metadata.url,
                        textContent: site.textChunks?.join("\n\n") || "",
                        source: type === "bookmarks" ? "bookmark" : "history",
                        timestamp:
                            site.metadata.visitDate ||
                            site.metadata.bookmarkDate,
                    }),
                );
>>>>>>> acd7f6d0

                try {
                    const enhancedResults = await extractor.extractBatch(
                        contentInputs,
<<<<<<< HEAD
                        unifiedMode,
=======
                        extractionMode,
>>>>>>> acd7f6d0
                        enhancedProgressCallback,
                    );

                    // Apply enhanced knowledge to websites
                    enhancedResults.forEach((result, index) => {
                        if (websites[index]) {
                            websites[index].knowledge = result.knowledge;
                        }
                    });

                    if (displayProgress) {
                        displayProgress(
<<<<<<< HEAD
                            `Enhanced ${enhancedResults.length} items with ${unifiedMode} mode extraction`,
=======
                            `Enhanced ${enhancedResults.length} items with ${extractionMode} mode extraction`,
>>>>>>> acd7f6d0
                        );
                    }
                } catch (error) {
                    if (error instanceof AIModelRequiredError) {
                        throw error;
                    }
                    console.warn(
                        "Enhanced extraction failed, using basic import:",
                        error,
                    );
                }
            }
        }

        if (!context.agentContext.websiteCollection) {
            context.agentContext.websiteCollection =
                new website.WebsiteCollection();
        }

        context.agentContext.websiteCollection.addWebsites(websites);
        await context.agentContext.websiteCollection.buildIndex();

        // Persist the website collection to disk
        try {
            if (context.agentContext.index?.path) {
                await context.agentContext.websiteCollection.writeToFile(
                    context.agentContext.index.path,
                    "index",
                );
                debug(
                    `Saved website collection to ${context.agentContext.index.path}`,
                );
            } else {
                debug("No index path available, website data not persisted");
            }
        } catch (error) {
            debug(`Failed to save website collection: ${error}`);
        }

        return {
            success: true,
            message: `Successfully imported ${websites.length} ${type} from ${source}.`,
            itemCount: websites.length,
        };
    } catch (error: any) {
        return {
            success: false,
            error: error.message,
            message: `Failed to import website data: ${error.message}`,
        };
    }
}

/**
 * Import website data from browser history or bookmarks (ActionContext version for regular actions)
 */
export async function importWebsiteData(
    context: ActionContext<BrowserActionContext>,
    action: TypeAgentAction<ImportWebsiteData>,
) {
    try {
        context.actionIO.setDisplay("Importing website data...");

        // Use the session-based function and pass actionIO.setDisplay for progress reporting
        const result = await importWebsiteDataFromSession(
            action.parameters,
            context.sessionContext,
            context.actionIO.setDisplay,
        );

        if (result.success) {
            return createActionResult(result.message);
        } else {
            return createActionResult(result.message, true);
        }
    } catch (error: any) {
        return createActionResult(
            `Failed to import website data: ${error.message}`,
            true,
        );
    }
}

/**
 * Import HTML files from local folder (SessionContext version for service worker calls)
 */
export async function importHtmlFolderFromSession(
    parameters: any,
    context: SessionContext<BrowserActionContext>,
    displayProgress?: (message: string) => void,
): Promise<any> {
    const startTime = Date.now();

    try {
        if (displayProgress) {
            displayProgress("Validating folder and enumerating HTML files...");
        }

        const { folderPath, options = {}, importId } = parameters;
        const errors: any[] = [];
        let successCount = 0;

<<<<<<< HEAD
        const unifiedMode = options.mode || "basic";

        // For AI-enabled modes, validate AI availability before starting import
        if (unifiedMode !== "basic") {
=======
        const extractionMode = options.mode || "basic";

        // For AI-enabled modes, validate AI availability before starting import
        if (extractionMode !== "basic") {
>>>>>>> acd7f6d0
            try {
                const extractor = new BrowserKnowledgeExtractor(context);
                // This will throw AIModelRequiredError if AI model is not available
                await extractor.extractKnowledge(
                    {
                        url: "test://validation",
                        title: "Validation Test",
                        textContent: "test content for validation",
                        source: "import",
                    },
<<<<<<< HEAD
                    unifiedMode,
=======
                    extractionMode,
>>>>>>> acd7f6d0
                );
            } catch (error) {
                if (error instanceof AIModelRequiredError) {
                    throw new Error(
<<<<<<< HEAD
                        `Cannot import HTML folder with ${unifiedMode} mode: ${error.message}`,
=======
                        `Cannot import HTML folder with ${extractionMode} mode: ${error.message}`,
>>>>>>> acd7f6d0
                    );
                }
            }
        }

        // Validate folder path first
        const validation = await validateHtmlFolder(folderPath, options);
        if (!validation.valid) {
            throw new Error(validation.error);
        }

        if (validation.warning && displayProgress) {
            displayProgress(`Warning: ${validation.warning}`);
        }

        // Enumerate HTML files in the folder
        const folderOptions: FolderOptions = {
            ...DEFAULT_FOLDER_OPTIONS,
            ...options,
        };

        const htmlFiles = await enumerateHtmlFiles(folderPath, folderOptions);

        if (htmlFiles.length === 0) {
            throw new Error(`No HTML files found in folder: ${folderPath}`);
        }

        if (displayProgress) {
            displayProgress(
                `Found ${htmlFiles.length} HTML files. Processing...`,
            );
        }

        // Ensure we have a website collection
        if (!context.agentContext.websiteCollection) {
            context.agentContext.websiteCollection =
                new website.WebsiteCollection();
        }

        // Process files in batches for better performance and progress reporting
        const batches = createFileBatches(htmlFiles, 10);
        const websiteDataResults: WebsiteData[] = [];

        for (let batchIndex = 0; batchIndex < batches.length; batchIndex++) {
            const batch = batches[batchIndex];

            if (displayProgress) {
                const progressPercent = Math.round(
                    (batchIndex / batches.length) * 100,
                );
                displayProgress(
                    `Processing batch ${batchIndex + 1}/${batches.length} (${progressPercent}%)`,
                );
            }

            // Read and prepare batch data
            const batchData = [];
            for (const filePath of batch) {
                try {
                    const htmlContent = await readHtmlFile(filePath);
                    const fileMetadata = await getFileMetadata(filePath);

                    batchData.push({
                        html: htmlContent,
                        identifier: filePath,
                        metadata: fileMetadata,
                    });
                } catch (error: any) {
                    errors.push({
                        type: "file_read",
                        message: `Failed to read ${filePath}: ${error.message}`,
                        timestamp: Date.now(),
                    });
                    debug(`Error reading file ${filePath}:`, error);
                }
            }

            // Process the batch using shared HTML processing
            try {
                const processingOptions: ProcessingOptions = {
<<<<<<< HEAD
                    mode: unifiedMode,
=======
                    mode: extractionMode,
>>>>>>> acd7f6d0
                    maxConcurrent: 5,
                };

                const batchResults = await processHtmlBatch(
                    batchData,
                    processingOptions,
                    (current, total, item) => {
                        if (displayProgress && current % 2 === 0) {
                            displayProgress(
                                `Processing: ${path.basename(item)}`,
                            );
                        }
                    },
                );

                websiteDataResults.push(...batchResults);
                successCount += batchResults.length;
            } catch (error: any) {
                errors.push({
                    type: "batch_processing",
                    message: `Failed to process batch ${batchIndex + 1}: ${error.message}`,
                    timestamp: Date.now(),
                });
                debug(`Error processing batch ${batchIndex + 1}:`, error);
            }
        }

        // Add all processed websites to the collection
        if (websiteDataResults.length > 0) {
            const websites = websiteDataResults.map((data) =>
                convertWebsiteDataToWebsite(data),
            );
            context.agentContext.websiteCollection.addWebsites(websites);

            await context.agentContext.websiteCollection.buildIndex();

            try {
                if (context.agentContext.index?.path) {
                    await context.agentContext.websiteCollection.writeToFile(
                        context.agentContext.index.path,
                        "index",
                    );
                    debug(
                        `Saved website collection with ${successCount} new files to ${context.agentContext.index.path}`,
                    );
                } else {
                    debug(
                        "No index path available, HTML folder data not persisted",
                    );
                }
            } catch (error) {
                debug(`Failed to save website collection: ${error}`);
                errors.push({
                    type: "persistence",
                    message: `Failed to save data: ${(error as Error).message}`,
                    timestamp: Date.now(),
                });
            }
        }

        const duration = Date.now() - startTime;

        if (displayProgress) {
            displayProgress(
                `Folder import complete: ${successCount}/${htmlFiles.length} files processed successfully`,
            );
        }

        return {
            success: errors.length === 0,
            importId: importId,
            itemCount: successCount,
            duration,
            errors,
            summary: {
                totalFiles: htmlFiles.length,
                totalProcessed: htmlFiles.length,
                successfullyImported: successCount,
                knowledgeExtracted:
                    options?.mode !== "basic" ? successCount : 0,
                entitiesFound: 0, // Entities extraction would need different logic
                topicsIdentified: 0, // Topics extraction would need different logic
                actionsDetected: websiteDataResults.reduce(
                    (sum, data) =>
<<<<<<< HEAD
                        sum + (data.extractionResult?.detectedActions?.length || 0),
=======
                        sum +
                        (data.extractionResult?.detectedActions?.length || 0),
>>>>>>> acd7f6d0
                    0,
                ),
            },
        };
    } catch (error: any) {
        return {
            success: false,
            importId: parameters.importId,
            itemCount: 0,
            duration: Date.now() - startTime,
            errors: [
                {
                    type: "processing",
                    message: error.message,
                    timestamp: Date.now(),
                },
            ],
            summary: {
                totalFiles: 0,
                totalProcessed: 0,
                successfullyImported: 0,
                knowledgeExtracted: 0,
                entitiesFound: 0,
                topicsIdentified: 0,
                actionsDetected: 0,
            },
        };
    }
}

/**
 * Import HTML files from local folder (ActionContext version for regular actions)
 */
export async function importHtmlFolder(
    context: ActionContext<BrowserActionContext>,
    action: TypeAgentAction<ImportHtmlFolder>,
) {
    try {
        context.actionIO.setDisplay("Importing HTML folder...");

        // Use the session-based function and pass actionIO.setDisplay for progress reporting
        const result = await importHtmlFolderFromSession(
            action.parameters,
            context.sessionContext,
            context.actionIO.setDisplay,
        );

        if (result.success) {
            return createActionResult(
                `Successfully imported ${result.itemCount} HTML files from folder.`,
            );
        } else {
            const errorCount = result.errors.length;
            const message = `Folder import completed: ${result.itemCount} successful, ${errorCount} failed.`;
            return createActionResult(message, errorCount > 0);
        }
    } catch (error: any) {
        return createActionResult(
            `Failed to import HTML folder: ${error.message}`,
            true,
        );
    }
}

/**
 * Helper function to convert WebsiteData to Website format for collection storage
 */
function convertWebsiteDataToWebsite(data: WebsiteData): any {
    return {
        url: data.url,
        title: data.title,
        content: data.content,
        domain: data.domain,
        metadata: {
            ...data.metadata,
            url: data.url,
            title: data.title,
            domain: data.domain,
        },
        visitCount: data.visitCount,
        lastVisited: data.lastVisited,
        extractionResult: data.extractionResult,
    };
}

/**
<<<<<<< HEAD
=======
 * Search through imported website data
 */
export async function searchWebsites(
    context: ActionContext<BrowserActionContext>,
    action: TypeAgentAction<SearchWebsites>,
) {
    try {
        const websiteCollection =
            context.sessionContext.agentContext.websiteCollection;
        if (!websiteCollection || websiteCollection.messages.length === 0) {
            return createActionResult(
                "No website data available. Please import website data first.",
                true,
            );
        }

        context.actionIO.setDisplay("Searching websites...");

        const {
            originalUserRequest,
            //query,
            domain,
            source,
            limit = 10,
            minScore = 0.5,
        } = action.parameters;

        // Build search filters
        const searchFilters = [originalUserRequest];
        if (domain) searchFilters.push(domain);

        // Use the improved search function
        let matchedWebsites = await findRequestedWebsites(
            searchFilters,
            context.sessionContext.agentContext,
            false,
            minScore,
        );

        // Apply additional filters
        if (source) {
            matchedWebsites = matchedWebsites.filter(
                (site) => site.metadata.websiteSource === source,
            );
        }

        // Limit results
        matchedWebsites = matchedWebsites.slice(0, limit);

        if (matchedWebsites.length === 0) {
            return createActionResult(
                "No websites found matching the search criteria.",
            );
        }

        const resultText = matchedWebsites
            .map((site, i) => {
                const metadata = site.metadata;
                return `${i + 1}. ${metadata.title || metadata.url}\n   URL: ${metadata.url}\n   Domain: ${metadata.domain} | Type: ${metadata.pageType} | Source: ${metadata.websiteSource}\n`;
            })
            .join("\n");

        return createActionResult(
            `Found ${matchedWebsites.length} websites:\n\n${resultText}`,
        );
    } catch (error: any) {
        return createActionResult(
            `Failed to search websites: ${error.message}`,
            true,
        );
    }
}

/**
>>>>>>> acd7f6d0
 * Get statistics about imported website data
 */
export async function getWebsiteStats(
    context: ActionContext<BrowserActionContext>,
    action: TypeAgentAction<GetWebsiteStats>,
) {
    try {
        const websiteCollection =
            context.sessionContext.agentContext.websiteCollection;
        if (!websiteCollection || websiteCollection.messages.length === 0) {
            return createActionResult(
                "No website data available. Please import website data first.",
                true,
            );
        }

        const { groupBy = "domain", limit = 10 } = action.parameters || {};
        const websites = websiteCollection.messages.getAll();

        let stats: { [key: string]: number } = {};
        let totalCount = websites.length;

        for (const site of websites) {
            const metadata = site.metadata as website.WebsiteDocPartMeta;
            let key: string;

            switch (groupBy) {
                case "domain":
                    key = metadata.domain || "unknown";
                    break;
                case "pageType":
                    key = metadata.pageType || "general";
                    break;
                case "source":
                    key = metadata.websiteSource;
                    break;
                default:
                    key = metadata.domain || "unknown";
            }

            stats[key] = (stats[key] || 0) + 1;
        }

        // Sort by count and limit
        const sortedStats = Object.entries(stats)
            .sort(([, a], [, b]) => b - a)
            .slice(0, limit);

        let resultText = `Website Statistics (Total: ${totalCount} sites)\n\n`;
        resultText += `Top ${groupBy}s:\n`;

        for (const [key, count] of sortedStats) {
            const percentage = ((count / totalCount) * 100).toFixed(1);
            resultText += `  ${key}: ${count} sites (${percentage}%)\n`;
        }

        // Add some additional stats
        if (groupBy !== "source") {
            const sourceCounts = { bookmark: 0, history: 0, reading_list: 0 };
            for (const site of websites) {
                sourceCounts[
                    (site.metadata as website.WebsiteDocPartMeta).websiteSource
                ]++;
            }
            resultText += `\nBy Source:\n`;
            for (const [source, count] of Object.entries(sourceCounts)) {
                if (count > 0) {
                    const percentage = ((count / totalCount) * 100).toFixed(1);
                    resultText += `  ${source}: ${count} sites (${percentage}%)\n`;
                }
            }
        }

        return createActionResult(resultText);
    } catch (error: any) {
        return createActionResult(
            `Failed to get website stats: ${error.message}`,
            true,
        );
    }
}<|MERGE_RESOLUTION|>--- conflicted
+++ resolved
@@ -12,6 +12,7 @@
     ImportHtmlFolder,
     GetWebsiteStats,
 } from "./actionsSchema.mjs";
+import { BrowserActionContext } from "./actionHandler.mjs";
 import { BrowserActionContext } from "./actionHandler.mjs";
 import * as website from "website-memory";
 import * as kp from "knowpro";
@@ -521,11 +522,7 @@
             }
         };
 
-<<<<<<< HEAD
-        const unifiedMode = mode || "basic";
-=======
         const extractionMode = mode || "basic";
->>>>>>> acd7f6d0
 
         // Build options object with only defined values
         const importOptions: any = {};
@@ -533,11 +530,7 @@
         if (days !== undefined) importOptions.days = days;
         if (folder !== undefined) importOptions.folder = folder;
 
-<<<<<<< HEAD
-        // Add unified extraction mode
-=======
         // Add extraction mode
->>>>>>> acd7f6d0
         if (mode !== undefined) importOptions.mode = mode;
         if (maxConcurrent !== undefined)
             importOptions.maxConcurrent = maxConcurrent;
@@ -545,11 +538,7 @@
             importOptions.contentTimeout = contentTimeout;
 
         // For AI-enabled modes, validate AI availability before starting import
-<<<<<<< HEAD
-        if (unifiedMode !== "basic") {
-=======
         if (extractionMode !== "basic") {
->>>>>>> acd7f6d0
             try {
                 const extractor = new BrowserKnowledgeExtractor(context);
                 // This will throw AIModelRequiredError if AI model is not available
@@ -560,31 +549,19 @@
                         textContent: "test content for validation",
                         source: "direct",
                     },
-<<<<<<< HEAD
-                    unifiedMode,
-=======
                     extractionMode,
->>>>>>> acd7f6d0
                 );
             } catch (error) {
                 if (error instanceof AIModelRequiredError) {
                     throw new Error(
-<<<<<<< HEAD
-                        `Cannot import with ${unifiedMode} mode: ${error.message}`,
-=======
                         `Cannot import with ${extractionMode} mode: ${error.message}`,
->>>>>>> acd7f6d0
                     );
                 }
             }
         }
 
         // Create chat model for intelligent analysis if AI mode is enabled
-<<<<<<< HEAD
-        if (unifiedMode !== "basic") {
-=======
         if (extractionMode !== "basic") {
->>>>>>> acd7f6d0
             try {
                 const apiSettings = ai.azureApiSettingsFromEnv(
                     ai.ModelType.Chat,
@@ -608,11 +585,7 @@
         }
 
         let websites: any[];
-<<<<<<< HEAD
-        if (unifiedMode === "basic") {
-=======
         if (extractionMode === "basic") {
->>>>>>> acd7f6d0
             // Use basic import for fast metadata-only import
             websites = await website.importWebsites(
                 source,
@@ -622,11 +595,7 @@
                 progressCallback,
             );
         } else {
-<<<<<<< HEAD
-            // Use basic import first, then enhance with unified extraction
-=======
             // Use basic import first, then enhance with extraction
->>>>>>> acd7f6d0
             websites = await website.importWebsites(
                 source,
                 type,
@@ -647,16 +616,6 @@
                     }
                 };
 
-<<<<<<< HEAD
-                const contentInputs: ExtractionInput[] = websites.map((site) => ({
-                    url: site.metadata.url,
-                    title: site.metadata.title || site.metadata.url,
-                    textContent: site.textChunks?.join("\n\n") || "",
-                    source: type === "bookmarks" ? "bookmark" : "history",
-                    timestamp:
-                        site.metadata.visitDate || site.metadata.bookmarkDate,
-                }));
-=======
                 const contentInputs: ExtractionInput[] = websites.map(
                     (site) => ({
                         url: site.metadata.url,
@@ -668,16 +627,11 @@
                             site.metadata.bookmarkDate,
                     }),
                 );
->>>>>>> acd7f6d0
 
                 try {
                     const enhancedResults = await extractor.extractBatch(
                         contentInputs,
-<<<<<<< HEAD
-                        unifiedMode,
-=======
                         extractionMode,
->>>>>>> acd7f6d0
                         enhancedProgressCallback,
                     );
 
@@ -690,11 +644,7 @@
 
                     if (displayProgress) {
                         displayProgress(
-<<<<<<< HEAD
-                            `Enhanced ${enhancedResults.length} items with ${unifiedMode} mode extraction`,
-=======
                             `Enhanced ${enhancedResults.length} items with ${extractionMode} mode extraction`,
->>>>>>> acd7f6d0
                         );
                     }
                 } catch (error) {
@@ -797,17 +747,10 @@
         const errors: any[] = [];
         let successCount = 0;
 
-<<<<<<< HEAD
-        const unifiedMode = options.mode || "basic";
-
-        // For AI-enabled modes, validate AI availability before starting import
-        if (unifiedMode !== "basic") {
-=======
         const extractionMode = options.mode || "basic";
 
         // For AI-enabled modes, validate AI availability before starting import
         if (extractionMode !== "basic") {
->>>>>>> acd7f6d0
             try {
                 const extractor = new BrowserKnowledgeExtractor(context);
                 // This will throw AIModelRequiredError if AI model is not available
@@ -818,20 +761,12 @@
                         textContent: "test content for validation",
                         source: "import",
                     },
-<<<<<<< HEAD
-                    unifiedMode,
-=======
                     extractionMode,
->>>>>>> acd7f6d0
                 );
             } catch (error) {
                 if (error instanceof AIModelRequiredError) {
                     throw new Error(
-<<<<<<< HEAD
-                        `Cannot import HTML folder with ${unifiedMode} mode: ${error.message}`,
-=======
                         `Cannot import HTML folder with ${extractionMode} mode: ${error.message}`,
->>>>>>> acd7f6d0
                     );
                 }
             }
@@ -912,11 +847,7 @@
             // Process the batch using shared HTML processing
             try {
                 const processingOptions: ProcessingOptions = {
-<<<<<<< HEAD
-                    mode: unifiedMode,
-=======
                     mode: extractionMode,
->>>>>>> acd7f6d0
                     maxConcurrent: 5,
                 };
 
@@ -1001,12 +932,8 @@
                 topicsIdentified: 0, // Topics extraction would need different logic
                 actionsDetected: websiteDataResults.reduce(
                     (sum, data) =>
-<<<<<<< HEAD
-                        sum + (data.extractionResult?.detectedActions?.length || 0),
-=======
                         sum +
                         (data.extractionResult?.detectedActions?.length || 0),
->>>>>>> acd7f6d0
                     0,
                 ),
             },
@@ -1093,83 +1020,6 @@
 }
 
 /**
-<<<<<<< HEAD
-=======
- * Search through imported website data
- */
-export async function searchWebsites(
-    context: ActionContext<BrowserActionContext>,
-    action: TypeAgentAction<SearchWebsites>,
-) {
-    try {
-        const websiteCollection =
-            context.sessionContext.agentContext.websiteCollection;
-        if (!websiteCollection || websiteCollection.messages.length === 0) {
-            return createActionResult(
-                "No website data available. Please import website data first.",
-                true,
-            );
-        }
-
-        context.actionIO.setDisplay("Searching websites...");
-
-        const {
-            originalUserRequest,
-            //query,
-            domain,
-            source,
-            limit = 10,
-            minScore = 0.5,
-        } = action.parameters;
-
-        // Build search filters
-        const searchFilters = [originalUserRequest];
-        if (domain) searchFilters.push(domain);
-
-        // Use the improved search function
-        let matchedWebsites = await findRequestedWebsites(
-            searchFilters,
-            context.sessionContext.agentContext,
-            false,
-            minScore,
-        );
-
-        // Apply additional filters
-        if (source) {
-            matchedWebsites = matchedWebsites.filter(
-                (site) => site.metadata.websiteSource === source,
-            );
-        }
-
-        // Limit results
-        matchedWebsites = matchedWebsites.slice(0, limit);
-
-        if (matchedWebsites.length === 0) {
-            return createActionResult(
-                "No websites found matching the search criteria.",
-            );
-        }
-
-        const resultText = matchedWebsites
-            .map((site, i) => {
-                const metadata = site.metadata;
-                return `${i + 1}. ${metadata.title || metadata.url}\n   URL: ${metadata.url}\n   Domain: ${metadata.domain} | Type: ${metadata.pageType} | Source: ${metadata.websiteSource}\n`;
-            })
-            .join("\n");
-
-        return createActionResult(
-            `Found ${matchedWebsites.length} websites:\n\n${resultText}`,
-        );
-    } catch (error: any) {
-        return createActionResult(
-            `Failed to search websites: ${error.message}`,
-            true,
-        );
-    }
-}
-
-/**
->>>>>>> acd7f6d0
  * Get statistics about imported website data
  */
 export async function getWebsiteStats(
