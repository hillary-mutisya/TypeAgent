--- conflicted
+++ resolved
@@ -575,12 +575,6 @@
             }
             categoryMap.get(question.category)!.push(question);
         });
-<<<<<<< HEAD
-
-        // Create category objects with enhanced metadata
-        const categories: QuestionCategory[] = [];
-
-=======
 
         // Create category objects with enhanced metadata
         const categories: QuestionCategory[] = [];
@@ -602,7 +596,6 @@
             });
         }
 
->>>>>>> 7b70de42
         if (categoryMap.has("learning")) {
             categories.push({
                 name: "Learning Path",
@@ -687,10 +680,7 @@
         for (const [categoryName, questions] of categoryMap.entries()) {
             if (
                 ![
-<<<<<<< HEAD
-=======
                     "relationship",
->>>>>>> 7b70de42
                     "learning",
                     "technical",
                     "discovery",
@@ -717,10 +707,7 @@
         return categories.sort((a, b) => a.priority - b.priority);
     }
 
-<<<<<<< HEAD
-=======
     // Enhanced question categorization using knowledge context
->>>>>>> 7b70de42
     private categorizeAndScoreQuestion(question: string): CategorizedQuestion {
         const lowerQ = question.toLowerCase();
         let category = "other";
@@ -728,9 +715,6 @@
         let confidence = 0.7;
         let recommended = false;
 
-<<<<<<< HEAD
-        // Learning-related questions (highest priority)
-=======
         // Enhanced categorization using knowledge context
         const hasEntities =
             this.knowledgeData?.entities &&
@@ -746,7 +730,6 @@
             this.knowledgeData.keyTopics.length > 0;
 
         // Learning-related questions (highest priority for enhanced features)
->>>>>>> 7b70de42
         if (
             lowerQ.includes("learn") ||
             lowerQ.includes("prerequisite") ||
@@ -761,16 +744,11 @@
             priority = "high";
             confidence = 0.9;
             recommended = true;
-<<<<<<< HEAD
-        }
-        // Technical questions
-=======
 
             // Boost confidence if we have rich knowledge context
             if (hasEntities && hasRelationships) confidence = 0.95;
         }
         // Technical questions (enhanced with action detection)
->>>>>>> 7b70de42
         else if (
             lowerQ.includes("code") ||
             lowerQ.includes("api") ||
@@ -779,26 +757,17 @@
             lowerQ.includes("documentation") ||
             lowerQ.includes("implementation") ||
             lowerQ.includes("library") ||
-<<<<<<< HEAD
-            lowerQ.includes("framework")
-=======
             lowerQ.includes("framework") ||
             lowerQ.includes("how to use") ||
             (hasActions &&
                 (lowerQ.includes("interact") ||
                     lowerQ.includes("click") ||
                     lowerQ.includes("action")))
->>>>>>> 7b70de42
         ) {
             category = "technical";
             priority = "high";
             confidence = 0.85;
             recommended =
-<<<<<<< HEAD
-                lowerQ.includes("example") || lowerQ.includes("tutorial");
-        }
-        // Discovery questions
-=======
                 lowerQ.includes("example") ||
                 lowerQ.includes("tutorial") ||
                 (hasActions ?? false);
@@ -810,7 +779,6 @@
             }
         }
         // Discovery questions (enhanced with entity/topic context)
->>>>>>> 7b70de42
         else if (
             lowerQ.includes("other") ||
             lowerQ.includes("similar") ||
@@ -818,21 +786,14 @@
             lowerQ.includes("show me") ||
             lowerQ.includes("find") ||
             lowerQ.includes("resources") ||
-<<<<<<< HEAD
-            lowerQ.includes("related")
-=======
             lowerQ.includes("related") ||
             (hasEntities && lowerQ.includes("more about")) ||
             (hasTopics && lowerQ.includes("explore"))
->>>>>>> 7b70de42
         ) {
             category = "discovery";
             priority = "medium";
             confidence = 0.8;
             recommended =
-<<<<<<< HEAD
-                lowerQ.includes("related") || lowerQ.includes("similar");
-=======
                 lowerQ.includes("related") ||
                 lowerQ.includes("similar") ||
                 (hasEntities ?? false);
@@ -842,7 +803,6 @@
                 confidence += 0.15;
                 priority = "high";
             }
->>>>>>> 7b70de42
         }
         // Content-specific questions
         else if (
@@ -856,12 +816,9 @@
             category = "content";
             priority = "medium";
             confidence = 0.75;
-<<<<<<< HEAD
-=======
 
             // Boost if we have structured knowledge
             if (hasRelationships) confidence += 0.1;
->>>>>>> 7b70de42
         }
         // Temporal questions
         else if (
@@ -876,8 +833,6 @@
             priority = "low";
             confidence = 0.8;
         }
-<<<<<<< HEAD
-=======
         // Relationship questions (enhanced features specific)
         else if (
             (hasRelationships &&
@@ -891,7 +846,6 @@
             confidence = 0.9;
             recommended = true;
         }
->>>>>>> 7b70de42
 
         return {
             text: question,
@@ -902,7 +856,6 @@
             recommended,
         };
     }
-<<<<<<< HEAD
 
     private getQuestionScore(question: CategorizedQuestion): number {
         let score = question.confidence;
@@ -914,19 +867,6 @@
         return score;
     }
 
-=======
-
-    private getQuestionScore(question: CategorizedQuestion): number {
-        let score = question.confidence;
-
-        if (question.recommended) score += 0.3;
-        if (question.priority === "high") score += 0.2;
-        else if (question.priority === "medium") score += 0.1;
-
-        return score;
-    }
-
->>>>>>> 7b70de42
     private renderEnhancedQuestionList(
         questions: CategorizedQuestion[],
         color: string,
@@ -2038,11 +1978,7 @@
         return "cursor";
     }
 
-<<<<<<< HEAD
-    // Render related content discovery using relationship discovery functionality
-=======
     // Render related content discovery using enhanced search methods
->>>>>>> 7b70de42
     private async renderRelatedContent(knowledge: KnowledgeData) {
         const container = document.getElementById("relatedContentContainer")!;
         const countBadge = document.getElementById("relatedContentCount");
@@ -2051,27 +1987,11 @@
         container.innerHTML = `
             <div class="text-center p-3">
                 <div class="spinner-border spinner-border-sm text-primary me-2" role="status"></div>
-<<<<<<< HEAD
-                <small class="text-muted">Discovering relationships...</small>
-=======
                 <small class="text-muted">Discovering relationships using enhanced search...</small>
->>>>>>> 7b70de42
             </div>
         `;
 
         try {
-<<<<<<< HEAD
-            // Use relationship discovery system
-            const response = await chrome.runtime.sendMessage({
-                type: "discoverRelationships",
-                url: this.currentUrl,
-                knowledge: knowledge,
-                maxResults: 10,
-            });
-
-            if (response.success && response.relationships.length > 0) {
-                this.renderRelationshipResults(response.relationships);
-=======
             // Use enhanced search methods for relationship discovery
             const relatedContent: RelatedContentItem[] = [];
 
@@ -2113,25 +2033,10 @@
                     ${this.renderRelatedContentSections(relatedContent)}
                 `;
                 this.setupRelatedContentInteractions();
->>>>>>> 7b70de42
             } else {
                 container.innerHTML = `
                     <div class="text-muted text-center">
                         <i class="bi bi-info-circle"></i>
-<<<<<<< HEAD
-                        No related content found
-                    </div>
-                `;
-            }
-
-            // Add relationship discovery specific interactions
-        } catch (error) {
-            console.warn("Relationship discovery failed:", error);
-            container.innerHTML = `
-                <div class="text-muted text-center">
-                    <i class="bi bi-exclamation-triangle"></i>
-                    Unable to discover relationships
-=======
                         No related content discovered yet. Index more pages to see connections.
                     </div>
                 `;
@@ -2142,7 +2047,6 @@
                 <div class="text-muted text-center">
                     <i class="bi bi-exclamation-triangle"></i>
                     Unable to discover relationships using enhanced search
->>>>>>> 7b70de42
                 </div>
             `;
         }
@@ -2765,8 +2669,6 @@
         return labels[type as keyof typeof labels] || "Related";
     }
 
-<<<<<<< HEAD
-=======
     // Enhanced search methods for relationship discovery
     private async discoverEntityRelationships(
         entities: Entity[],
@@ -2855,7 +2757,6 @@
         return [];
     }
 
->>>>>>> 7b70de42
     private formatDate(dateString: string): string {
         try {
             const date = new Date(dateString);
@@ -2883,8 +2784,6 @@
         }
     }
 
-<<<<<<< HEAD
-=======
     // Calculate knowledge quality metrics for enhanced display
     private calculateKnowledgeQuality(knowledge: KnowledgeData) {
         const entityCount = knowledge.entities?.length || 0;
@@ -2960,7 +2859,6 @@
         };
     }
 
->>>>>>> 7b70de42
     // === TASK 2: ADVANCED QUERY PROCESSING UI ===
 
     private renderAdvancedQueryControls(): string {
