// Copyright (c) Microsoft Corporation.
// Licensed under the MIT License.

import {
    arg,
    argBool,
    argNum,
    CommandHandler,
    CommandMetadata,
    NamedArgs,
    parseNamedArguments,
    ProgressBar,
    StopWatch,
} from "interactive-app";
import { KnowproContext } from "./knowproMemory.js";
import { KnowProPrinter } from "./knowproPrinter.js";
import path from "path";
import { ensureDir } from "typeagent";
import { memoryNameToIndexPath } from "./knowproCommon.js";
import chalk from "chalk";
import {
    createWebsiteMemory,
    getIndexingState,
    addMessagesToCollection,
    buildCollectionIndex,
} from "./websiteMemory.js";

import * as website from "website-memory";
import type { DetectedAction } from "website-memory";
// import { createWebsiteAnswerGenerator } from "./websiteAnswerContext.js";
import * as kp from "knowpro";
import * as kpTest from "knowpro-test";

export type KnowProWebsiteContext = {
    printer: KnowProPrinter;
    website?: website.WebsiteCollection | undefined;
    basePath: string;
};

export async function createKnowproWebsiteCommands(
    kpContext: KnowproContext,
    commands: Record<string, CommandHandler>,
): Promise<void> {
    const context: KnowProWebsiteContext = {
        printer: kpContext.printer,
        basePath: path.join(kpContext.basePath, "website"),
    };
    await ensureDir(context.basePath);

    commands.kpWebsiteAdd = websiteAdd;
    commands.kpWebsiteLoad = websiteLoad;
    commands.kpWebsiteBuildIndex = websiteBuildIndex;
    commands.kpWebsiteAddBookmarks = websiteAddBookmarks;
    commands.kpWebsiteAddHistory = websiteAddHistory;
    commands.kpWebsiteClose = websiteClose;
    commands.kpWebsiteStats = websiteStats;
    commands.kpWebsiteSearch = websiteSearch;
    commands.kpWebsiteAnalyzeContent = websiteAnalyzeContent;
    commands.kpWebsiteTestEnhanced = websiteTestEnhanced;

    // NEW: Action detection commands
    commands.kpWebsiteAnalyzeActions = websiteAnalyzeActions;
    commands.kpWebsiteListActions = websiteListActions;

    // Enhanced knowledge search commands
    commands.kpWebsiteSearchEntities = websiteSearchEntities;
    commands.kpWebsiteSearchTopics = websiteSearchTopics;
    commands.kpWebsiteHybridSearch = websiteHybridSearch;
    commands.kpWebsiteKnowledgeInsights = websiteKnowledgeInsights;

    function websiteAddDef(): CommandMetadata {
        return {
            description: "Add website visits to the current website memory",
            args: {
                url: arg("Website URL to add"),
            },
            options: {
                title: arg("Page title"),
                content: arg("Page content or description"),
                updateIndex: argBool("Automatically update index", true),
                source: arg(
                    "Source type: bookmark | history | reading_list",
                    "bookmark",
                ),
                folder: arg("Bookmark folder name"),
                pageType: arg(
                    "Page type: news | documentation | commerce | social | travel | development | general",
                ),
            },
        };
    }
    commands.kpWebsiteAdd.metadata = websiteAddDef();
    async function websiteAdd(args: string[]) {
        const websiteCollection = ensureMemoryLoaded();
        if (!websiteCollection) {
            return;
        }
        const namedArgs = parseNamedArguments(args, websiteAddDef());

        const visitInfo: website.WebsiteVisitInfo = {
            url: namedArgs.url,
            source: (namedArgs.source as "bookmark" | "history") || "bookmark",
        };

        visitInfo.visitDate = new Date().toISOString();
        if (namedArgs.title) visitInfo.title = namedArgs.title;
        if (namedArgs.folder) visitInfo.folder = namedArgs.folder;
        if (namedArgs.pageType) {
            visitInfo.pageType = namedArgs.pageType;
        } else {
            visitInfo.pageType = website.determinePageType(
                namedArgs.url,
                namedArgs.title,
            );
        }

        if (visitInfo.source === "bookmark") {
            visitInfo.bookmarkDate = visitInfo.visitDate;
        }

        const websiteMessage = website.importWebsiteVisit(
            visitInfo,
            namedArgs.content,
        );

        context.printer.writeLine(`Adding website: ${visitInfo.url}`);
        const result = await addMessagesToCollection(
            websiteCollection,
            [websiteMessage],
            namedArgs.updateIndex,
        );

        if (!result.success) {
            context.printer.writeError(result.message);
            return;
        }
    }

    function websiteBuildIndexDef(): CommandMetadata {
        return {
            description: "Update the website index with any pending items",
            options: {
                knowledge: argBool("Extract knowledge", true),
            },
        };
    }
    commands.kpWebsiteBuildIndex.metadata = websiteBuildIndexDef();
    async function websiteBuildIndex(
        args: string[] | NamedArgs,
    ): Promise<void> {
        const websiteCollection = ensureMemoryLoaded();
        if (!websiteCollection) {
            return;
        }
        parseNamedArguments(args, websiteBuildIndexDef()); // Parse but don't use for now
        context.printer.writeLine(`Building website index`);
        const indexingState = getIndexingState(websiteCollection);
        const ordinalStartAt = indexingState.lastMessageOrdinal;
        const countToIndex = websiteCollection.messages.length - ordinalStartAt;
        context.printer.writeLine(
            `OrdinalStartAt: ${ordinalStartAt + 1} / ${countToIndex}`,
        );

        let progress = new ProgressBar(context.printer, countToIndex);

        try {
            const clock = new StopWatch();
            clock.start();
            const result = await buildCollectionIndex(websiteCollection);
            clock.stop();
            progress.complete();
            context.printer.writeTiming(chalk.gray, clock, "Build index");
            if (!result.success) {
                context.printer.writeError(result.message);
                return;
            }
        } catch (error) {
            context.printer.writeError(`Indexing failed: ${error}`);
        }
    }

    function loadWebsitesDef(): CommandMetadata {
        return {
            description: "Load or Create Website Memory",
            options: {
                name: arg("Name of website memory"),
                createNew: argBool("Create new", false),
            },
        };
    }
    commands.kpWebsiteLoad.metadata = loadWebsitesDef();
    async function websiteLoad(args: string[]) {
        const namedArgs = parseNamedArguments(args, loadWebsitesDef());
        let websiteIndexPath = namedArgs.name
            ? memoryNameToIndexPath(context.basePath, namedArgs.name)
            : undefined;
        if (!websiteIndexPath) {
            context.printer.writeError("No memory name provided");
            return;
        }
        closeWebsite();

        const clock = new StopWatch();
        clock.start();
        try {
            context.website = await createWebsiteMemory(
                path.dirname(websiteIndexPath),
                path.basename(websiteIndexPath, path.extname(websiteIndexPath)),
                namedArgs.createNew,
                kpContext.knowledgeModel,
                kpContext.queryTranslator,
                kpContext.answerGenerator,
            );
            clock.stop();
            if (context.website) {
                // Set up enhanced search context for website queries
                kpContext.conversation = context.website;

                context.printer.writeTiming(chalk.gray, clock);
                context.printer.writeLine(
                    `Loaded website memory with enhanced temporal/frequency search: ${namedArgs.name}`,
                );
            }
        } catch (error) {
            context.printer.writeError(
                `Could not create website memory: ${error}`,
            );
        }
    }

    function websiteAddBookmarksDef(): CommandMetadata {
        return {
            description: "Import bookmarks from browser",
            options: {
                source: arg("Browser: chrome | edge", "chrome"),
                path: arg("Custom bookmarks file path"),
                folder: arg("Filter by folder name"),
                limit: arg("Maximum number to import"),
                days: arg("Only import bookmarks from last N days"),
                updateIndex: argBool("Automatically update index", true),

                // NEW: Content extraction options
                extractContent: argBool("Extract page content", false),
                extractionMode: arg(
                    "Extraction mode: basic | content | actions | full",
                    "content",
                ),
                maxConcurrent: argNum("Max concurrent extractions", 3),
                contentTimeout: argNum(
                    "Content extraction timeout (ms)",
                    10000,
                ),
            },
        };
    }
    commands.kpWebsiteAddBookmarks.metadata = websiteAddBookmarksDef();
    async function websiteAddBookmarks(args: string[]) {
        const websiteCollection = ensureMemoryLoaded();
        if (!websiteCollection) {
            return;
        }
        const namedArgs = parseNamedArguments(args, websiteAddBookmarksDef());

        let bookmarksPath: string | undefined = undefined;

        const defaultPaths = website.getDefaultBrowserPaths();
        if (namedArgs.source === "chrome") {
            bookmarksPath = defaultPaths.chrome.bookmarks as string;
        } else if (namedArgs.source === "edge") {
            bookmarksPath = defaultPaths.edge.bookmarks as string;
        } else {
            context.printer.writeError("Unsupported browser source");
            return;
        }

        try {
            if (!bookmarksPath) {
                context.printer.writeError(
                    "Could not determine bookmarks path",
                );
                return;
            }

            context.printer.writeLine(
                `Importing bookmarks from ${namedArgs.source} at ${bookmarksPath}`,
            );

            const importOptions: Partial<website.ImportOptions> = {
                source: namedArgs.source as "chrome" | "edge",
                type: "bookmarks",
            };
            if (namedArgs.folder) importOptions.folder = namedArgs.folder;
            const limitStr = namedArgs.limit;
            if (limitStr && !isNaN(parseInt(limitStr))) {
                importOptions.limit = parseInt(limitStr);
            }
            const daysStr = namedArgs.days;
            if (daysStr && !isNaN(parseInt(daysStr))) {
                importOptions.days = parseInt(daysStr);
            }

            let websites: website.Website[] = [];

            // Enhanced import with content extraction
            if (namedArgs.extractContent) {
                context.printer.writeLine(
                    `🔍 Extracting content in ${namedArgs.extractionMode} mode...`,
                );
                context.printer.writeLine(
                    `⚙️  Max concurrent: ${namedArgs.maxConcurrent}, Timeout: ${namedArgs.contentTimeout}ms`,
                );

                if (
                    namedArgs.extractionMode === "actions" ||
                    namedArgs.extractionMode === "full"
                ) {
                    context.printer.writeLine(
                        `🎯 Action detection enabled via ${namedArgs.extractionMode} mode`,
                    );
                }

                websites = await website.importWebsitesWithContent(
                    namedArgs.source as "chrome" | "edge",
                    "bookmarks",
                    bookmarksPath,
                    {
                        ...importOptions,
                        extractContent: true,
                        extractionMode: namedArgs.extractionMode as any,
                        maxConcurrent: namedArgs.maxConcurrent,
                        contentTimeout: namedArgs.contentTimeout,
                    },
                    (current, total, item) => {
                        // writeProgress might only expect one argument
                        context.printer.writeLine(
                            `Processing ${current}/${total}: ${item}`,
                        );
                    },
                );

                context.printer.writeLine(
                    `✅ Content extraction completed for ${websites.length} bookmarks`,
                );

                // Count websites with enhanced content
                const enhancedCount = websites.filter(
                    (w) => w.metadata.pageContent,
                ).length;
                if (enhancedCount > 0) {
                    context.printer.writeLine(
                        `📄 ${enhancedCount} bookmarks now have enhanced content`,
                    );
                }

                // Report action detection results
                if (
                    namedArgs.extractionMode === "actions" ||
                    namedArgs.extractionMode === "full"
                ) {
                    const actionStats = calculateActionStats(websites);
                    if (actionStats.sitesWithActions > 0) {
                        context.printer.writeLine(
                            `✅ Action detection completed:`,
                        );
                        context.printer.writeLine(
                            `   • ${actionStats.sitesWithActions} sites have detectable actions`,
                        );
                        context.printer.writeLine(
                            `   • ${actionStats.totalActions} total actions found`,
                        );
                        context.printer.writeLine(
                            `   • ${actionStats.actionTypes.join(", ")} action types detected`,
                        );
                        context.printer.writeLine(
                            `   • ${actionStats.highConfidenceActions} high-confidence actions (>80%)`,
                        );
                    } else {
                        context.printer.writeLine(
                            `ℹ️  No high-confidence actions detected in imported bookmarks`,
                        );
                    }
                }
            } else {
                // Use existing basic import
                if (namedArgs.source === "chrome") {
                    websites = await website.importWebsites(
                        "chrome",
                        "bookmarks",
                        bookmarksPath,
                        importOptions,
                    );
                } else if (namedArgs.source === "edge") {
                    websites = await website.importWebsites(
                        "edge",
                        "bookmarks",
                        bookmarksPath,
                        importOptions,
                    );
                }
            }

            if (websites.length === 0) {
                context.printer.writeError("No bookmarks found to import");
                return;
            }

            context.printer.writeLine(
                `Found ${websites.length} bookmarks to import`,
            );

            const websiteMessages = websites;

            let progress = new ProgressBar(context.printer, 1);

            const result = await addMessagesToCollection(
                websiteCollection,
                websiteMessages,
                namedArgs.updateIndex,
            );
            progress.complete();

            if (!result.success) {
                context.printer.writeError(result.message);
                return;
            }

            context.printer.writeLine(
                `Successfully imported ${websites.length} bookmarks`,
            );
        } catch (error) {
            context.printer.writeError(`Failed to import bookmarks: ${error}`);
        }
    }

    function websiteAddHistoryDef(): CommandMetadata {
        return {
            description: "Import browsing history from browser",
            options: {
                source: arg("Browser: chrome | edge", "chrome"),
                path: arg("Custom history file path"),
                limit: arg("Maximum number to import"),
                days: arg("Only import history from last N days", "7"),
                updateIndex: argBool("Automatically update index", true),
            },
        };
    }
    commands.kpWebsiteAddHistory.metadata = websiteAddHistoryDef();
    async function websiteAddHistory(args: string[]) {
        const websiteCollection = ensureMemoryLoaded();
        if (!websiteCollection) {
            return;
        }
        const namedArgs = parseNamedArguments(args, websiteAddHistoryDef());

        // For now, let's hardcode the path since namedArgs.path is a function
        let historyPath: string | undefined = undefined; // namedArgs.path would be a function call

        const defaultPaths = website.getDefaultBrowserPaths();
        if (namedArgs.source === "chrome") {
            historyPath = defaultPaths.chrome.history as string;
        } else if (namedArgs.source === "edge") {
            historyPath = defaultPaths.edge.history as string;
        } else {
            context.printer.writeError("Unsupported browser source");
            return;
        }

        try {
            if (!historyPath) {
                context.printer.writeError(
                    "Could not determine history database path",
                );
                return;
            }

            context.printer.writeLine(
                `Importing history from ${namedArgs.source} at ${historyPath}`,
            );
            context.printer.writeLine(
                "Note: Please close Chrome before importing history to avoid database lock issues.",
            );

            const importOptions: Partial<website.ImportOptions> = {
                source: namedArgs.source as "chrome" | "edge",
                type: "history",
            };
            const limitStr = namedArgs.limit;
            if (limitStr && !isNaN(parseInt(limitStr))) {
                importOptions.limit = parseInt(limitStr);
            }
            const daysStr = namedArgs.days;
            if (daysStr && !isNaN(parseInt(daysStr))) {
                importOptions.days = parseInt(daysStr);
            }

            let websites: website.Website[] = [];
            if (namedArgs.source === "chrome") {
                websites = await website.importWebsites(
                    "chrome",
                    "history",
                    historyPath,
                    importOptions,
                );
            } else if (namedArgs.source === "edge") {
                websites = await website.importWebsites(
                    "edge",
                    "history",
                    historyPath,
                    importOptions,
                );
            }

            if (websites.length === 0) {
                context.printer.writeError(
                    "No history entries found to import",
                );
                return;
            }

            context.printer.writeLine(
                `Found ${websites.length} history entries to import`,
            );

            const websiteMessages = websites;

            let progress = new ProgressBar(context.printer, 1);

            const result = await addMessagesToCollection(
                websiteCollection,
                websiteMessages,
                namedArgs.updateIndex,
            );
            progress.complete();

            if (!result.success) {
                context.printer.writeError(result.message);
                return;
            }

            context.printer.writeLine(
                `Successfully imported ${websites.length} history entries`,
            );
        } catch (error) {
            context.printer.writeError(`Failed to import history: ${error}`);
        }
    }

    function websiteStatsDef(): CommandMetadata {
        return {
            description:
                "Show detailed statistics about the website memory including domains, entities, topics, and actions",
            options: {
                detailed: argBool("Show detailed breakdowns", false),
                limit: argNum("Limit top results shown", 10),
                showActions: argBool("Show action statistics", true),
                showContent: argBool("Show content analysis stats", true),
                showTemporal: argBool("Show temporal distribution", true),
                showKnowledgeInsights: argBool("Show knowledge insights", true),
            },
        };
    }
    commands.kpWebsiteStats.metadata = websiteStatsDef();
    async function websiteStats(args: string[]) {
        const websiteCollection = ensureMemoryLoaded();
        if (!websiteCollection) {
            return;
        }

        const namedArgs = parseNamedArguments(args, websiteStatsDef());
        const limit = namedArgs.limit || 10;

        const totalMessages = websiteCollection.messages.length;
        const indexingState = getIndexingState(websiteCollection);
        const indexedMessages = indexingState.lastMessageOrdinal + 1;

        context.printer.writeLine(`🌐 Website Memory Statistics:`);
        context.printer.writeLine(`${"=".repeat(50)}`);
        context.printer.writeLine(`📊 Overview:`);
        context.printer.writeLine(`  Total visits: ${totalMessages}`);
        context.printer.writeLine(`  Indexed visits: ${indexedMessages}`);
        context.printer.writeLine(
            `  Pending indexing: ${totalMessages - indexedMessages}`,
        );

        // Initialize tracking variables
        const sourceCounts = new Map<string, number>();
        const domainCounts = new Map<string, number>();
        const pageTypeCounts = new Map<string, number>();
        const actionTypeCounts = new Map<string, number>();
        const topicCounts = new Map<string, number>();
        const entityCounts = new Map<string, number>();
        const temporalData = new Map<string, number>();

        let totalActions = 0;
        let highConfidenceActions = 0;
        let sitesWithContent = 0;
        let totalWordCount = 0;
        let sitesWithActions = 0;

        // Analyze each message
        for (let i = 0; i < totalMessages; i++) {
            const message = websiteCollection.messages.get(i);
            if (!message) continue;

            const metadata = message.metadata as website.WebsiteDocPartMeta;

            // Source tracking
            const source = metadata.websiteSource || "unknown";
            sourceCounts.set(source, (sourceCounts.get(source) || 0) + 1);

            // Domain tracking
            if (metadata.domain) {
                domainCounts.set(
                    metadata.domain,
                    (domainCounts.get(metadata.domain) || 0) + 1,
                );
            }

            // Page type tracking
            if (metadata.pageType) {
                pageTypeCounts.set(
                    metadata.pageType,
                    (pageTypeCounts.get(metadata.pageType) || 0) + 1,
                );
            }

            // Content analysis
            if (metadata.pageContent) {
                sitesWithContent++;
                if (metadata.pageContent.wordCount) {
                    totalWordCount += metadata.pageContent.wordCount;
                }

                // Extract topics from headings and keywords
                if (metadata.pageContent.headings) {
                    metadata.pageContent.headings.forEach((heading: any) => {
                        const topics = extractTopicsFromText(heading);
                        topics.forEach((topic) => {
                            topicCounts.set(
                                topic,
                                (topicCounts.get(topic) || 0) + 1,
                            );
                        });
                    });
                }
            }

            // Meta tags analysis for entities/keywords
            if (metadata.metaTags && metadata.metaTags.keywords) {
                metadata.metaTags.keywords.forEach((keyword: any) => {
                    const entity = keyword.toLowerCase().trim();
                    if (entity.length > 2) {
                        entityCounts.set(
                            entity,
                            (entityCounts.get(entity) || 0) + 1,
                        );
                    }
                });
            }

            // Action analysis
            if (
                metadata.detectedActions &&
                metadata.detectedActions.length > 0
            ) {
                sitesWithActions++;
                totalActions += metadata.detectedActions.length;

                metadata.detectedActions.forEach((action: DetectedAction) => {
                    const actionType = action.actionType.replace("Action", "");
                    actionTypeCounts.set(
                        actionType,
                        (actionTypeCounts.get(actionType) || 0) + 1,
                    );

                    if (action.confidence > 0.8) {
                        highConfidenceActions++;
                    }
                });
            }

            // Temporal analysis
            if (metadata.visitDate || metadata.bookmarkDate) {
                const date = new Date(
                    metadata.visitDate || metadata.bookmarkDate!,
                );
                const monthKey = `${date.getFullYear()}-${String(date.getMonth() + 1).padStart(2, "0")}`;
                temporalData.set(
                    monthKey,
                    (temporalData.get(monthKey) || 0) + 1,
                );
            }
        }

        // Display source breakdown
        if (sourceCounts.size > 0) {
            context.printer.writeLine(`\n📥 Sources:`);
            for (const [source, count] of sourceCounts.entries()) {
                const percentage = ((count / totalMessages) * 100).toFixed(1);
                context.printer.writeLine(
                    `  ${source}: ${count} (${percentage}%)`,
                );
            }
        }

        // Display top domains
        if (domainCounts.size > 0) {
            context.printer.writeLine(`\n🌍 Top ${limit} Domains:`);
            const sortedDomains = Array.from(domainCounts.entries())
                .sort((a, b) => b[1] - a[1])
                .slice(0, limit);

            sortedDomains.forEach(([domain, count], index) => {
                const percentage = ((count / totalMessages) * 100).toFixed(1);
                context.printer.writeLine(
                    `  ${index + 1}. ${domain}: ${count} visits (${percentage}%)`,
                );
            });
        }

        // Display page types
        if (pageTypeCounts.size > 0) {
            context.printer.writeLine(`\n📄 Page Types:`);
            const sortedPageTypes = Array.from(pageTypeCounts.entries()).sort(
                (a, b) => b[1] - a[1],
            );

            sortedPageTypes.forEach(([pageType, count]) => {
                const percentage = ((count / totalMessages) * 100).toFixed(1);
                context.printer.writeLine(
                    `  ${pageType}: ${count} (${percentage}%)`,
                );
            });
        }

        // Display content analysis stats
        if (namedArgs.showContent && sitesWithContent > 0) {
            const avgWordCount = Math.round(totalWordCount / sitesWithContent);
            context.printer.writeLine(`\n📚 Content Analysis:`);
            context.printer.writeLine(
                `  Sites with extracted content: ${sitesWithContent}/${totalMessages} (${((sitesWithContent / totalMessages) * 100).toFixed(1)}%)`,
            );
            context.printer.writeLine(
                `  Total words extracted: ${totalWordCount.toLocaleString()}`,
            );
            context.printer.writeLine(
                `  Average words per site: ${avgWordCount.toLocaleString()}`,
            );

            // Show top topics if available
            if (topicCounts.size > 0) {
                context.printer.writeLine(
                    `\n🏷️  Top ${Math.min(limit, topicCounts.size)} Topics:`,
                );
                const sortedTopics = Array.from(topicCounts.entries())
                    .sort((a, b) => b[1] - a[1])
                    .slice(0, limit);

                sortedTopics.forEach(([topic, count], index) => {
                    context.printer.writeLine(
                        `  ${index + 1}. ${topic}: ${count} mentions`,
                    );
                });
            }
        }

        // Display common entities/keywords
        if (entityCounts.size > 0) {
            context.printer.writeLine(`\n🔍 Common Keywords/Entities:`);
            const sortedEntities = Array.from(entityCounts.entries())
                .sort((a, b) => b[1] - a[1])
                .slice(0, limit);

            sortedEntities.forEach(([entity, count], index) => {
                context.printer.writeLine(
                    `  ${index + 1}. ${entity}: ${count} occurrences`,
                );
            });
        }

        // Display action statistics
        if (namedArgs.showActions && sitesWithActions > 0) {
            context.printer.writeLine(`\n🎯 Action Detection Summary:`);
            context.printer.writeLine(
                `  Sites with actions: ${sitesWithActions}/${totalMessages} (${((sitesWithActions / totalMessages) * 100).toFixed(1)}%)`,
            );
            context.printer.writeLine(
                `  Total actions detected: ${totalActions}`,
            );
            context.printer.writeLine(
                `  High-confidence actions: ${highConfidenceActions} (>${((highConfidenceActions / totalActions) * 100).toFixed(1)}%)`,
            );

            if (actionTypeCounts.size > 0) {
                context.printer.writeLine(`\n🎭 Action Types:`);
                const sortedActionTypes = Array.from(
                    actionTypeCounts.entries(),
                ).sort((a, b) => b[1] - a[1]);

                sortedActionTypes.forEach(([actionType, count]) => {
                    const percentage = ((count / totalActions) * 100).toFixed(
                        1,
                    );
                    context.printer.writeLine(
                        `  ${actionType}: ${count} (${percentage}%)`,
                    );
                });
            }
        }

        // Display temporal distribution
        if (namedArgs.showTemporal && temporalData.size > 0) {
            context.printer.writeLine(`\n📅 Temporal Distribution (by Month):`);
            const sortedTemporal = Array.from(temporalData.entries())
                .sort((a, b) => a[0].localeCompare(b[0]))
                .slice(-6); // Show last 6 months

            sortedTemporal.forEach(([month, count]) => {
                const bar = "█".repeat(
                    Math.min(
                        20,
                        Math.round(
                            (count / Math.max(...temporalData.values())) * 20,
                        ),
                    ),
                );
                context.printer.writeLine(
                    `  ${month}: ${count.toString().padStart(3)} ${bar}`,
                );
            });
        }

        // Detailed breakdown if requested
        if (namedArgs.detailed) {
            context.printer.writeLine(`\n🔬 Detailed Analysis:`);
            context.printer.writeLine(`  Unique domains: ${domainCounts.size}`);
            context.printer.writeLine(
                `  Unique page types: ${pageTypeCounts.size}`,
            );
            context.printer.writeLine(
                `  Unique action types: ${actionTypeCounts.size}`,
            );
            context.printer.writeLine(
                `  Unique topics identified: ${topicCounts.size}`,
            );
            context.printer.writeLine(
                `  Unique entities/keywords: ${entityCounts.size}`,
            );

            if (sitesWithContent > 0) {
                const contentPercentage = (
                    (sitesWithContent / totalMessages) *
                    100
                ).toFixed(1);
                context.printer.writeLine(
                    `  Content extraction success rate: ${contentPercentage}%`,
                );
            }

            if (sitesWithActions > 0) {
                const actionPercentage = (
                    (sitesWithActions / totalMessages) *
                    100
                ).toFixed(1);
                const avgActionsPerSite = (
                    totalActions / sitesWithActions
                ).toFixed(1);
                context.printer.writeLine(
                    `  Action detection success rate: ${actionPercentage}%`,
                );
                context.printer.writeLine(
                    `  Average actions per actionable site: ${avgActionsPerSite}`,
                );
            }
        }

        // Display knowledge insights
        if (namedArgs.showKnowledgeInsights) {
            try {
                const insights = websiteCollection.getKnowledgeInsights();
                context.printer.writeLine(`\n🧠 Knowledge Insights:`);
                context.printer.writeLine(
                    `  Sites with knowledge: ${insights.sitesWithKnowledge}/${insights.totalSites} (${((insights.sitesWithKnowledge / insights.totalSites) * 100).toFixed(1)}%)`,
                );
                context.printer.writeLine(
                    `  Average knowledge richness: ${insights.averageKnowledgeRichness.toFixed(1)}`,
                );

                // Show top entities
                if (insights.topEntities.size > 0) {
                    context.printer.writeLine(`\n🏷️  Top Knowledge Entities:`);
                    const topEntities = Array.from(
                        insights.topEntities.entries(),
                    )
                        .sort((a, b) => b[1] - a[1])
                        .slice(0, limit);
                    topEntities.forEach(([entity, count], index) => {
                        context.printer.writeLine(
                            `  ${index + 1}. ${entity}: ${count} occurrences`,
                        );
                    });
                }

                // Show top topics
                if (insights.topTopics.size > 0) {
                    context.printer.writeLine(`\n📚 Top Knowledge Topics:`);
                    const topTopics = Array.from(insights.topTopics.entries())
                        .sort((a, b) => b[1] - a[1])
                        .slice(0, limit);
                    topTopics.forEach(([topic, count], index) => {
                        context.printer.writeLine(
                            `  ${index + 1}. ${topic}: ${count} mentions`,
                        );
                    });
                }

                // Show action types from knowledge
                if (insights.actionTypes.size > 0) {
                    context.printer.writeLine(
                        `\n🎯 Knowledge-Enhanced Action Types:`,
                    );
                    const topActions = Array.from(
                        insights.actionTypes.entries(),
                    )
                        .sort((a, b) => b[1] - a[1])
                        .slice(0, 5);
                    topActions.forEach(([actionType, count]) => {
                        context.printer.writeLine(
                            `  ${actionType}: ${count} actions`,
                        );
                    });
                }
            } catch (insightsError) {
                context.printer.writeLine(
                    `\n⚠️  Could not load knowledge insights: ${insightsError}`,
                );
            }
        }
    }

    // Helper function to write website search results without content (filtered metadata)
    function writeWebsiteSearchResultWithoutContent(
        conversation: kp.IConversation,
        searchResult: kp.ConversationSearchResult | undefined,
        maxToDisplay: number,
        distinct: boolean,
    ) {
        if (searchResult && kp.hasConversationResult(searchResult)) {
            // Show knowledge matches
            context.printer.writeKnowledgeSearchResults(
                conversation,
                searchResult.knowledgeMatches,
                maxToDisplay,
                distinct,
            );

            // Show messages with filtered metadata (no content)
            if (searchResult.messageMatches) {
                const matchesToDisplay = searchResult.messageMatches.slice(
                    0,
                    maxToDisplay,
                );
                context.printer.writeLine(
                    `Displaying ${matchesToDisplay.length} matches of total ${searchResult.messageMatches.length}`,
                );

                for (let i = 0; i < matchesToDisplay.length; ++i) {
                    const scoredMessage = matchesToDisplay[i];
                    const message = conversation.messages.get(
                        scoredMessage.messageOrdinal,
                    );

                    context.printer.writeInColor(
                        chalk.green,
                        `#${i + 1} / ${matchesToDisplay.length}: <${scoredMessage.messageOrdinal}> [${scoredMessage.score}]`,
                    );

                    if (message) {
                        // Write message with filtered metadata
                        writeMessageWithFilteredMetadata(message);
                    }
                    context.printer.writeLine();
                }
            }
        } else {
            context.printer.writeLine("No matches");
        }
    }

    // Helper function to write a message with filtered metadata (removes content fields)
    function writeMessageWithFilteredMetadata(message: kp.IMessage) {
        const prevColor = context.printer.setForeColor(chalk.cyan);
        try {
            context.printer.writeNameValue("Timestamp", message.timestamp);
            if (message.tags && message.tags.length > 0) {
                context.printer.writeList(message.tags, {
                    type: "csv",
                    title: "Tags",
                });
            }

            // Filter out content-heavy fields from metadata
            const metadata = message.metadata as any;
            if (metadata) {
                const filteredMetadata: any = {};

                // Copy all metadata except content fields
                for (const [key, value] of Object.entries(metadata)) {
                    if (!isContentField(key)) {
                        filteredMetadata[key] = value;
                    }
                }

                context.printer.write("Metadata: ").writeJson(filteredMetadata);
            }
        } finally {
            context.printer.setForeColor(prevColor);
        }

        // Don't write text chunks when content is filtered - they contain the page content
        // Text chunks are suppressed to keep output clean when --includeContent false

        context.printer.writeLine();
    }

    // Helper function to identify content fields that should be filtered out
    function isContentField(fieldName: string): boolean {
        const contentFields = [
            "pageContent",
            "mainContent",
            "metaTags",
            "structuredData",
            "detectedActions",
            "extractedActions",
        ];
        return contentFields.includes(fieldName);
    }

    // Helper function to write website search results with optional content
    function writeWebsiteSearchResultWithContent(
        conversation: kp.IConversation,
        searchResult: kp.ConversationSearchResult | undefined,
        maxToDisplay: number,
        distinct: boolean,
    ) {
        if (searchResult && kp.hasConversationResult(searchResult)) {
            // Show knowledge matches
            context.printer.writeKnowledgeSearchResults(
                conversation,
                searchResult.knowledgeMatches,
                maxToDisplay,
                distinct,
            );

            // Show messages with enhanced content display
            if (searchResult.messageMatches) {
                const matchesToDisplay = searchResult.messageMatches.slice(
                    0,
                    maxToDisplay,
                );
                context.printer.writeLine(
                    `Displaying ${matchesToDisplay.length} matches of total ${searchResult.messageMatches.length}`,
                );

                for (let i = 0; i < matchesToDisplay.length; ++i) {
                    const scoredMessage = matchesToDisplay[i];
                    const message = conversation.messages.get(
                        scoredMessage.messageOrdinal,
                    );

                    context.printer.writeInColor(
                        chalk.green,
                        `#${i + 1} / ${matchesToDisplay.length}: <${scoredMessage.messageOrdinal}> [${scoredMessage.score}]`,
                    );

                    if (message) {
                        // Standard message display
                        context.printer.writeMessage(message);

                        // Add enhanced content display for websites
                        const metadata = message.metadata as any; // Cast to access website-specific metadata
                        if (metadata && metadata.pageContent) {
                            context.printer.writeLine();
                            context.printer.writeInColor(
                                chalk.yellow,
                                "📄 Page Content:",
                            );

                            if (metadata.pageContent.title) {
                                context.printer.writeLine(
                                    `Title: ${metadata.pageContent.title}`,
                                );
                            }

                            if (
                                metadata.pageContent.headings &&
                                metadata.pageContent.headings.length > 0
                            ) {
                                context.printer.writeLine(
                                    `Headings: ${metadata.pageContent.headings.slice(0, 3).join(" | ")}${metadata.pageContent.headings.length > 3 ? "..." : ""}`,
                                );
                            }

                            if (metadata.pageContent.mainContent) {
                                const truncatedContent =
                                    metadata.pageContent.mainContent.length >
                                    300
                                        ? metadata.pageContent.mainContent.substring(
                                              0,
                                              300,
                                          ) + "..."
                                        : metadata.pageContent.mainContent;
                                context.printer.writeLine(
                                    `Content: ${truncatedContent}`,
                                );
                            }

                            if (metadata.pageContent.wordCount) {
                                context.printer.writeLine(
                                    `Word Count: ${metadata.pageContent.wordCount}`,
                                );
                            }

                            // Show detected actions if available
                            if (
                                metadata.detectedActions &&
                                metadata.detectedActions.length > 0
                            ) {
                                context.printer.writeInColor(
                                    chalk.magenta,
                                    "🎯 Available Actions:",
                                );
                                const highConfActions =
                                    metadata.detectedActions.filter(
                                        (a: DetectedAction) =>
                                            a.confidence > 0.7,
                                    );
                                if (highConfActions.length > 0) {
                                    const actionSummary = highConfActions
                                        .map(
                                            (a: DetectedAction) =>
                                                `${a.actionType.replace("Action", "")} (${(a.confidence * 100).toFixed(0)}%)`,
                                        )
                                        .join(", ");
                                    context.printer.writeLine(
                                        `${actionSummary}`,
                                    );
                                }
                            }
                        }
                    }
                    context.printer.writeLine();
                }
            }
        } else {
            context.printer.writeLine("No matches");
        }
    }

    // Helper function to extract topics from text
    function extractTopicsFromText(text: string): string[] {
        const commonWords = new Set([
            "the",
            "and",
            "or",
            "but",
            "in",
            "on",
            "at",
            "to",
            "for",
            "of",
            "with",
            "by",
            "how",
            "what",
            "when",
            "where",
            "why",
            "which",
            "who",
            "that",
            "this",
            "is",
            "are",
            "was",
            "were",
            "be",
            "been",
            "have",
            "has",
            "had",
            "do",
            "does",
            "did",
            "will",
            "would",
            "could",
            "should",
            "can",
            "may",
            "might",
            "must",
            "a",
            "an",
        ]);

        return text
            .toLowerCase()
            .replace(/[^\w\s]/g, " ")
            .split(/\s+/)
            .filter((word) => word.length > 3 && !commonWords.has(word))
            .filter((word) => /^[a-zA-Z]+$/.test(word)); // Only alphabetic words
    }

    function websiteSearchDef(): CommandMetadata {
        return {
            description:
                "Search website memory using enhanced search capabilities with multiple modes",
            args: {
                query: arg("Natural language search query"),
            },
            options: {
                maxToDisplay: argNum("Maximum results to display", 10),
                showUrls: argBool("Show full URLs", true),
                includeContent: argBool(
                    "Include page content in response items",
                    false,
                ),
                debug: argBool("Show debug information", false),
                mode: arg(
                    "Search mode: auto | hybrid | entity | topic | semantic",
                    "auto",
                ),
                showInsights: argBool("Show knowledge insights", false),
                includeEntities: argBool("Include entity information", false),
            },
        };
    }
    commands.kpWebsiteSearch.metadata = websiteSearchDef();
    async function websiteSearch(args: string[]) {
        const websiteCollection = ensureMemoryLoaded();
        if (!websiteCollection) {
            return;
        }

        if (
            !kpContext.conversation ||
            kpContext.conversation !== websiteCollection
        ) {
            context.printer.writeError(
                "Website memory not loaded as conversation. Please load with kpWebsiteLoad first.",
            );
            return;
        }

        const namedArgs = parseNamedArguments(args, websiteSearchDef());
        const query = namedArgs.query;
        const searchMode = namedArgs.mode || "auto";

        context.printer.writeLine(
            `🔍 Searching website memory: "${query}" (mode: ${searchMode})`,
        );
        context.printer.writeLine("=".repeat(60));

        try {
            let results: any[] = [];
            let usedMethod = "semantic";

            // Try enhanced search methods based on mode selection
            if (
                searchMode === "hybrid" ||
                (searchMode === "auto" && !query.includes(" "))
            ) {
                try {
                    const hybridResults =
                        await websiteCollection.hybridSearch(query);
                    if (hybridResults.length > 0) {
                        results = hybridResults.map((result, index) => ({
                            messageOrdinal: index, // Use index since WebsiteDocPart doesn't have messageOrdinal
                            score: result.relevanceScore,
                            website: result.website,
                        }));
                        usedMethod = "hybrid";
                        context.printer.writeLine(
                            `✅ Found ${results.length} results using hybrid search`,
                        );
                    }
                } catch (error) {
                    context.printer.writeLine(
                        `⚠️  Hybrid search failed: ${error}, falling back...`,
                    );
                }
            }

            if (
                results.length === 0 &&
                (searchMode === "entity" ||
                    (searchMode === "auto" && /^[A-Z]/.test(query)))
            ) {
                try {
                    const entityResults =
                        await websiteCollection.searchByEntities([query]);
                    if (entityResults.length > 0) {
                        results = entityResults.map((result, index) => ({
                            messageOrdinal: index, // Use index since WebsiteDocPart doesn't have messageOrdinal
                            score: 0.8,
                            website: result,
                        }));
                        usedMethod = "entity";
                        context.printer.writeLine(
                            `✅ Found ${results.length} results using entity search`,
                        );
                    }
                } catch (error) {
                    context.printer.writeLine(
                        `⚠️  Entity search failed: ${error}, falling back...`,
                    );
                }
            }

            if (
                results.length === 0 &&
                (searchMode === "topic" || searchMode === "auto")
            ) {
                try {
                    const topicResults = await websiteCollection.searchByTopics(
                        [query],
                    );
                    if (topicResults.length > 0) {
                        results = topicResults.map((result, index) => ({
                            messageOrdinal: index, // Use index since WebsiteDocPart doesn't have messageOrdinal
                            score: 0.7,
                            website: result,
                        }));
                        usedMethod = "topic";
                        context.printer.writeLine(
                            `✅ Found ${results.length} results using topic search`,
                        );
                    }
                } catch (error) {
                    context.printer.writeLine(
                        `⚠️  Topic search failed: ${error}, falling back...`,
                    );
                }
            }

            // Display enhanced search results if found
            if (results.length > 0) {
                context.printer.writeLine(
                    `\n📊 Search Method: ${usedMethod.toUpperCase()}`,
                );
                const limitedResults = results.slice(0, namedArgs.maxToDisplay);

                for (let i = 0; i < limitedResults.length; i++) {
                    const result = limitedResults[i];

                    context.printer.writeInColor(
                        chalk.green,
                        `#${i + 1} / ${limitedResults.length}: <${result.messageOrdinal}> [${result.score.toFixed(3)}]`,
                    );

                    if (namedArgs.includeContent) {
                        context.printer.writeMessage(result.website);
                    } else {
                        writeMessageWithFilteredMetadata(result.website);
                    }

                    context.printer.writeLine();
                }

                // Show knowledge insights if requested
                if (namedArgs.showInsights) {
                    try {
                        const insights =
                            websiteCollection.getKnowledgeInsights();
                        context.printer.writeLine(`\n📈 Knowledge Insights:`);
                        context.printer.writeLine(
                            `   Sites with knowledge: ${insights.sitesWithKnowledge}/${insights.totalSites}`,
                        );
                        context.printer.writeLine(
                            `   Average knowledge richness: ${insights.averageKnowledgeRichness.toFixed(1)}`,
                        );

                        if (insights.topEntities.size > 0) {
                            const topEntities = Array.from(
                                insights.topEntities.entries(),
                            )
                                .sort((a, b) => b[1] - a[1])
                                .slice(0, 5);
                            context.printer.writeLine(
                                `   Top entities: ${topEntities.map(([entity, count]) => `${entity} (${count})`).join(", ")}`,
                            );
                        }
                    } catch (insightsError) {
                        context.printer.writeLine(
                            `⚠️  Could not load knowledge insights: ${insightsError}`,
                        );
                    }
                }
                return;
            }

            // Fallback to semantic search if no enhanced search results
            context.printer.writeLine(
                `🔄 No enhanced search results found, using semantic search...`,
            );

            // Use existing semantic search implementation
            const searchResponse = await kpTest.execSearchRequest(
                kpContext,
                namedArgs,
            );
            const searchResults = searchResponse.searchResults;
            const debugContext = searchResponse.debugContext;

            if (!searchResults.success) {
                context.printer.writeError(searchResults.message);
                return;
            }

            if (namedArgs.debug) {
                context.printer.writeInColor(chalk.gray, () => {
                    context.printer.writeLine();
                    context.printer.writeDebugContext(debugContext);
                });
            }

            if (!kp.hasConversationResults(searchResults.data)) {
                context.printer.writeLine("No matches found");
                return;
            }

            // Display semantic search results
            for (let i = 0; i < searchResults.data.length; ++i) {
                const searchQueryExpr = debugContext.searchQueryExpr![i];
                const result = searchResults.data[i];

                if (!namedArgs.debug) {
                    for (const selectExpr of searchQueryExpr.selectExpressions) {
                        context.printer.writeSelectExpr(selectExpr, false);
                    }
                }

                context.printer.writeLine("####");
                context.printer.writeInColor(
                    chalk.cyan,
                    searchQueryExpr.rawQuery!,
                );
                context.printer.writeLine("####");

                if (namedArgs.includeContent) {
                    writeWebsiteSearchResultWithContent(
                        kpContext.conversation!,
                        result,
                        namedArgs.maxToDisplay,
                        true,
                    );
                } else {
                    writeWebsiteSearchResultWithoutContent(
                        kpContext.conversation!,
                        result,
                        namedArgs.maxToDisplay,
                        true,
                    );
                }
            }
        } catch (error) {
            context.printer.writeError(`Search failed: ${error}`);
        }
    }

    function websiteAnalyzeContentDef(): CommandMetadata {
        return {
            description: "Analyze content of specific URLs",
            args: {
                url: arg("URL to analyze"),
            },
            options: {
                mode: arg("Analysis mode: content | actions | full", "content"),
                addToMemory: argBool("Add to website memory", false),
                showContent: argBool("Show extracted content", false),
            },
        };
    }
    commands.kpWebsiteAnalyzeContent.metadata = websiteAnalyzeContentDef();
    async function websiteAnalyzeContent(args: string[]) {
        const namedArgs = parseNamedArguments(args, websiteAnalyzeContentDef());

        const extractor = new website.ContentExtractor({ mode: "basic" });
        try {
            context.printer.writeLine(`🔍 Analyzing content: ${namedArgs.url}`);
            const input: website.ExtractionInput = {
                url: namedArgs.url,
                title: namedArgs.url,
<<<<<<< HEAD
                source: "direct"
=======
                source: "direct",
>>>>>>> acd7f6d0
            };
            const analysis = await extractor.extract(
                input,
                namedArgs.mode as any,
            );

            if (!analysis.success) {
                context.printer.writeError(
                    `Analysis failed: ${analysis.error}`,
                );
                return;
            }

            // Display analysis results
            context.printer.writeLine(`\n📊 Content Analysis Results:`);
            context.printer.writeLine(`Success: ${analysis.success}`);
            context.printer.writeLine(
                `Extraction Time: ${analysis.extractionTime}ms`,
            );

            if (analysis.pageContent) {
                context.printer.writeLine(
                    `Title: ${analysis.pageContent.title || "N/A"}`,
                );
                context.printer.writeLine(
                    `Word Count: ${analysis.pageContent.wordCount || 0}`,
                );
                context.printer.writeLine(
                    `Reading Time: ${analysis.pageContent.readingTime || 0} minutes`,
                );

                if (analysis.pageContent.headings?.length) {
                    context.printer.writeLine(
                        `Headings (${analysis.pageContent.headings.length}): ${analysis.pageContent.headings.slice(0, 5).join(", ")}${analysis.pageContent.headings.length > 5 ? "..." : ""}`,
                    );
                }

                if (analysis.pageContent.codeBlocks?.length) {
                    context.printer.writeLine(
                        `Code Blocks: ${analysis.pageContent.codeBlocks.length} found`,
                    );
                }
            }

            if (analysis.metaTags?.keywords?.length) {
                context.printer.writeLine(
                    `Keywords: ${analysis.metaTags.keywords.join(", ")}`,
                );
            }

            if (analysis.structuredData?.schemaType) {
                context.printer.writeLine(
                    `Schema Type: ${analysis.structuredData.schemaType}`,
                );
            }

            if (analysis.actions?.length) {
                context.printer.writeLine(
                    `Actions Found: ${analysis.actions.length} (forms, buttons, links)`,
                );
            }

            if (namedArgs.showContent && analysis.pageContent?.mainContent) {
                context.printer.writeLine(
                    `\n📄 Main Content (first 500 chars):`,
                );
                context.printer.writeLine(
                    analysis.pageContent.mainContent.substring(0, 500) + "...",
                );
            }

            if (namedArgs.addToMemory) {
                const websiteCollection = ensureMemoryLoaded();
                if (websiteCollection) {
                    // Create enhanced website and add to memory
                    const visitInfo: website.WebsiteVisitInfo = {
                        url: namedArgs.url,
                        source: "bookmark",
                        visitDate: new Date().toISOString(),
                    };

                    // Add optional properties only if they exist
                    if (analysis.pageContent?.title)
                        visitInfo.title = analysis.pageContent.title;
                    if (analysis.pageContent)
                        visitInfo.pageContent = analysis.pageContent;
                    if (analysis.metaTags)
                        visitInfo.metaTags = analysis.metaTags;
                    if (analysis.structuredData)
                        visitInfo.structuredData = analysis.structuredData;
                    if (analysis.actions)
                        visitInfo.extractedActions = analysis.actions;

                    const websiteMessage =
                        website.importWebsiteVisit(visitInfo);
                    const result = await addMessagesToCollection(
                        websiteCollection,
                        [websiteMessage],
                        true,
                    );

                    if (result.success) {
                        context.printer.writeLine(
                            `✅ Added to website memory with enhanced content`,
                        );
                    } else {
                        context.printer.writeError(
                            `Failed to add to memory: ${result.message}`,
                        );
                    }
                }
            }
        } catch (error) {
            context.printer.writeError(`Content analysis failed: ${error}`);
        }
    }

    function websiteTestEnhancedDef(): CommandMetadata {
        return {
            description:
                "Test enhanced natural language queries with temporal and frequency intelligence",
            args: {
                query: arg("Natural language query to test"),
            },
        };
    }
    commands.kpWebsiteTestEnhanced.metadata = websiteTestEnhancedDef();
    async function websiteTestEnhanced(args: string[]) {
        const websiteCollection = ensureMemoryLoaded();
        if (!websiteCollection) {
            return;
        }

        const namedArgs = parseNamedArguments(args, websiteTestEnhancedDef());
        const query = namedArgs.query;

        context.printer.writeLine(`🧪 Testing enhanced query: "${query}"`);
        context.printer.writeLine("=".repeat(60));

        try {
            // Use the new LLM-based search with enhanced website context
            if (kpContext.conversation === websiteCollection) {
                await websiteSearch([query, "--debug", "true"]);

                context.printer.writeLine();
                context.printer.writeInColor(
                    chalk.green,
                    "🧪 Enhanced test completed successfully!",
                );
            } else {
                context.printer.writeError(
                    "Website memory not loaded as conversation. Use kpWebsiteLoad first.",
                );
            }
        } catch (error) {
            context.printer.writeError(`Enhanced query failed: ${error}`);
        }
    }

    async function websiteClose() {
        closeWebsite();
    }

    // NEW: Action Analysis Commands

    function websiteAnalyzeActionsDef(): CommandMetadata {
        return {
            description: "Analyze actions available on specific URLs",
            args: {
                url: arg("URL to analyze for actions"),
            },
            options: {
                confidence: arg("Minimum confidence threshold", "0.5"),
                showDetails: argBool("Show detailed action information", false),
            },
        };
    }
    commands.kpWebsiteAnalyzeActions.metadata = websiteAnalyzeActionsDef();

    async function websiteAnalyzeActions(args: string[]) {
        const namedArgs = parseNamedArguments(args, websiteAnalyzeActionsDef());

        try {
            context.printer.writeLine(`🎯 Analyzing actions: ${namedArgs.url}`);

            const actionExtractor = new website.ActionExtractor({
                minConfidence: parseFloat(namedArgs.confidence) || 0.5,
            });

            const actions = await actionExtractor.extractActionsFromUrl(
                namedArgs.url,
            );

            if (actions.length === 0) {
                context.printer.writeLine(
                    `❌ No actions found with confidence >= ${namedArgs.confidence}`,
                );
                return;
            }

            context.printer.writeLine(`\n🎯 Found ${actions.length} actions:`);

            // Group by action type
            const groupedActions = new Map<string, any[]>();
            actions.forEach((action) => {
                if (!groupedActions.has(action.actionType)) {
                    groupedActions.set(action.actionType, []);
                }
                groupedActions.get(action.actionType)!.push(action);
            });

            for (const [actionType, actionGroup] of groupedActions) {
                context.printer.writeLine(
                    `\n📋 ${actionType} (${actionGroup.length}):`,
                );

                actionGroup.forEach((action: DetectedAction) => {
                    const confidenceIcon =
                        action.confidence > 0.8
                            ? "🟢"
                            : action.confidence > 0.6
                              ? "🟡"
                              : "🔴";
                    context.printer.writeLine(
                        `   ${confidenceIcon} ${action.name} (${(action.confidence * 100).toFixed(0)}%)`,
                    );

                    if (namedArgs.showDetails) {
                        if (action.target) {
                            context.printer.writeLine(
                                `      Target: ${action.target.type} - ${action.target.name || "N/A"}`,
                            );
                        }
                        if (action.selectors && action.selectors.length > 0) {
                            context.printer.writeLine(
                                `      Selectors: ${action.selectors.slice(0, 2).join(", ")}`,
                            );
                        }
                        if (action.url && action.url !== namedArgs.url) {
                            context.printer.writeLine(
                                `      Action URL: ${action.url}`,
                            );
                        }
                    }
                });
            }
        } catch (error) {
            context.printer.writeError(`Action analysis failed: ${error}`);
        }
    }

    function websiteListActionsDef(): CommandMetadata {
        return {
            description: "List all sites with specific action types",
            options: {
                actionType: arg(
                    "Filter by action type (BuyAction, DownloadAction, etc.)",
                ),
                confidence: arg("Minimum confidence threshold", "0.7"),
                limit: arg("Maximum results to show", "10"),
            },
        };
    }
    commands.kpWebsiteListActions.metadata = websiteListActionsDef();

    async function websiteListActions(args: string[]) {
        const websiteCollection = ensureMemoryLoaded();
        if (!websiteCollection) return;

        const namedArgs = parseNamedArguments(args, websiteListActionsDef());
        const minConfidence = parseFloat(namedArgs.confidence) || 0.7;
        const limit = parseInt(namedArgs.limit) || 10;

        context.printer.writeLine(
            `🎯 Finding sites with actions (confidence >= ${minConfidence}):`,
        );

        const sitesWithActions: any[] = [];

        for (let i = 0; i < websiteCollection.messages.length; i++) {
            const website = websiteCollection.messages.get(i);
            const metadata = website?.metadata as website.WebsiteDocPartMeta;
            if (!metadata.detectedActions) continue;

            const relevantActions = metadata.detectedActions.filter(
                (action) => {
                    const meetsConfidence = action.confidence >= minConfidence;
                    const meetsType =
                        !namedArgs.actionType ||
                        action.actionType === namedArgs.actionType;
                    return meetsConfidence && meetsType;
                },
            );

            if (relevantActions.length > 0) {
                sitesWithActions.push({
                    url: metadata.url,
                    title: metadata.title,
                    domain: metadata.domain,
                    actions: relevantActions,
                });
            }
        }

        if (sitesWithActions.length === 0) {
            context.printer.writeLine(
                `❌ No sites found with matching actions`,
            );
            return;
        }

        context.printer.writeLine(
            `\n📊 Found ${sitesWithActions.length} sites with actions:\n`,
        );

        sitesWithActions
            .sort((a, b) => b.actions.length - a.actions.length)
            .slice(0, limit)
            .forEach((site, index) => {
                context.printer.writeLine(
                    `${index + 1}. **${site.title || site.domain}**`,
                );
                context.printer.writeLine(`   URL: ${site.url}`);

                const actionSummary = site.actions
                    .map(
                        (a: DetectedAction) =>
                            `${a.actionType.replace("Action", "")} (${(a.confidence * 100).toFixed(0)}%)`,
                    )
                    .join(", ");
                context.printer.writeLine(`   Actions: ${actionSummary}`);

                // Show high-confidence actions
                const highConfActions = site.actions.filter(
                    (a: DetectedAction) => a.confidence > 0.8,
                );
                if (highConfActions.length > 0) {
                    context.printer.writeLine(
                        `   High-confidence: ${highConfActions.map((a: DetectedAction) => a.name).join(", ")}`,
                    );
                }

                context.printer.writeLine("");
            });
    }

    function calculateActionStats(websites: website.Website[]) {
        let sitesWithActions = 0;
        let totalActions = 0;
        let highConfidenceActions = 0;
        const actionTypesSet = new Set<string>();

        websites.forEach((w) => {
            if (
                w.metadata.detectedActions &&
                w.metadata.detectedActions.length > 0
            ) {
                sitesWithActions++;
                totalActions += w.metadata.detectedActions.length;

                w.metadata.detectedActions.forEach((action) => {
                    actionTypesSet.add(action.actionType.replace("Action", ""));
                    if (action.confidence > 0.8) {
                        highConfidenceActions++;
                    }
                });
            }
        });

        return {
            sitesWithActions,
            totalActions,
            highConfidenceActions,
            actionTypes: Array.from(actionTypesSet),
        };
    }

    function ensureMemoryLoaded() {
        if (context.website) {
            return context.website;
        }
        context.printer.writeError("No website memory loaded");
        return undefined;
    }

    function closeWebsite() {
        if (context.website) {
            // WebsiteCollection doesn't have a close method like the old WebsiteMemory
            // So we just clear the reference
            context.website = undefined;
        }
    }

    // Enhanced Knowledge Search Commands

    function websiteSearchEntitiesDef(): CommandMetadata {
        return {
            description: "Search websites by knowledge entities",
            args: {
                entities: arg("Comma-separated list of entities to search for"),
            },
            options: {
                limit: argNum("Maximum results to show", 10),
            },
        };
    }
    commands.kpWebsiteSearchEntities.metadata = websiteSearchEntitiesDef();
    async function websiteSearchEntities(args: string[]) {
        const websiteCollection = ensureMemoryLoaded();
        if (!websiteCollection) return;

        const namedArgs = parseNamedArguments(args, websiteSearchEntitiesDef());
        const entities = namedArgs.entities
            .split(",")
            .map((e: string) => e.trim());

        try {
            const results = await websiteCollection.searchByEntities(entities);

            if (results.length === 0) {
                context.printer.writeLine(
                    "No websites found with those entities.",
                );
                return;
            }

            context.printer.writeLine(
                `Found ${results.length} websites matching entities: ${entities.join(", ")}`,
            );

            const limit = Math.min(results.length, namedArgs.limit || 10);
            for (let i = 0; i < limit; i++) {
                const result = results[i];
                const metadata = result.metadata as website.WebsiteDocPartMeta;
                context.printer.writeLine(
                    `${i + 1}. ${metadata.title || metadata.url}`,
                );
                context.printer.writeLine(`   URL: ${metadata.url}`);
                context.printer.writeLine(`   Domain: ${metadata.domain}`);

                // Show matched entities
                const knowledge = result.getKnowledge();
                if (knowledge?.entities) {
                    const matchedEntities = knowledge.entities.filter(
                        (entity: any) =>
                            entities.some((searchEntity: string) =>
                                entity.name
                                    .toLowerCase()
                                    .includes(searchEntity.toLowerCase()),
                            ),
                    );
                    if (matchedEntities.length > 0) {
                        context.printer.writeLine(
                            `   Matched entities: ${matchedEntities.map((e) => e.name).join(", ")}`,
                        );
                    }
                }
                context.printer.writeLine();
            }
        } catch (error) {
            context.printer.writeError(`Error searching entities: ${error}`);
        }
    }

    function websiteSearchTopicsDef(): CommandMetadata {
        return {
            description: "Search websites by knowledge topics",
            args: {
                topics: arg("Comma-separated list of topics to search for"),
            },
            options: {
                limit: argNum("Maximum results to show", 10),
            },
        };
    }
    commands.kpWebsiteSearchTopics.metadata = websiteSearchTopicsDef();
    async function websiteSearchTopics(args: string[]) {
        const websiteCollection = ensureMemoryLoaded();
        if (!websiteCollection) return;

        const namedArgs = parseNamedArguments(args, websiteSearchTopicsDef());
        const topics = namedArgs.topics.split(",").map((t: string) => t.trim());

        try {
            const results = await websiteCollection.searchByTopics(topics);

            if (results.length === 0) {
                context.printer.writeLine(
                    "No websites found with those topics.",
                );
                return;
            }

            context.printer.writeLine(
                `Found ${results.length} websites matching topics: ${topics.join(", ")}`,
            );

            const limit = Math.min(results.length, namedArgs.limit || 10);
            for (let i = 0; i < limit; i++) {
                const result = results[i];
                const metadata = result.metadata as website.WebsiteDocPartMeta;
                context.printer.writeLine(
                    `${i + 1}. ${metadata.title || metadata.url}`,
                );
                context.printer.writeLine(`   URL: ${metadata.url}`);
                context.printer.writeLine(`   Domain: ${metadata.domain}`);

                // Show matched topics
                const knowledge = result.getKnowledge();
                if (knowledge?.topics) {
                    const matchedTopics = knowledge.topics.filter(
                        (topic: string) =>
                            topics.some((searchTopic: string) =>
                                topic
                                    .toLowerCase()
                                    .includes(searchTopic.toLowerCase()),
                            ),
                    );
                    if (matchedTopics.length > 0) {
                        context.printer.writeLine(
                            `   Matched topics: ${matchedTopics.slice(0, 3).join(", ")}`,
                        );
                    }
                }
                context.printer.writeLine();
            }
        } catch (error) {
            context.printer.writeError(`Error searching topics: ${error}`);
        }
    }

    function websiteHybridSearchDef(): CommandMetadata {
        return {
            description:
                "Perform hybrid search across entities, topics, and content",
            args: {
                query: arg("Search query"),
            },
            options: {
                limit: argNum("Maximum results to show", 10),
                minScore: argNum("Minimum relevance score", 0.1),
            },
        };
    }
    commands.kpWebsiteHybridSearch.metadata = websiteHybridSearchDef();
    async function websiteHybridSearch(args: string[]) {
        const websiteCollection = ensureMemoryLoaded();
        if (!websiteCollection) return;

        const namedArgs = parseNamedArguments(args, websiteHybridSearchDef());

        try {
            const results = await websiteCollection.hybridSearch(
                namedArgs.query,
            );

            const filteredResults = results.filter(
                (result) =>
                    result.relevanceScore >= (namedArgs.minScore || 0.1),
            );

            if (filteredResults.length === 0) {
                context.printer.writeLine(
                    `No websites found for query: "${namedArgs.query}"`,
                );
                return;
            }

            context.printer.writeLine(
                `Found ${filteredResults.length} websites for: "${namedArgs.query}"`,
            );

            const limit = Math.min(
                filteredResults.length,
                namedArgs.limit || 10,
            );
            for (let i = 0; i < limit; i++) {
                const result = filteredResults[i];
                const metadata = result.website
                    .metadata as website.WebsiteDocPartMeta;
                context.printer.writeLine(
                    `${i + 1}. [${result.relevanceScore.toFixed(2)}] ${metadata.title || metadata.url}`,
                );
                context.printer.writeLine(`   URL: ${metadata.url}`);
                context.printer.writeLine(
                    `   Matched: ${result.matchedElements.join(", ")}`,
                );

                if (result.knowledgeContext) {
                    context.printer.writeLine(
                        `   Knowledge: ${result.knowledgeContext.entityCount} entities, ${result.knowledgeContext.topicCount} topics`,
                    );
                }
                context.printer.writeLine();
            }
        } catch (error) {
            context.printer.writeError(`Error in hybrid search: ${error}`);
        }
    }

    function websiteKnowledgeInsightsDef(): CommandMetadata {
        return {
            description: "Show knowledge analytics and insights",
            options: {
                timeframe: arg("Timeframe for analysis", "all"),
                showGrowth: argBool("Show knowledge growth over time", false),
            },
        };
    }
    commands.kpWebsiteKnowledgeInsights.metadata =
        websiteKnowledgeInsightsDef();
    async function websiteKnowledgeInsights(args: string[]) {
        const websiteCollection = ensureMemoryLoaded();
        if (!websiteCollection) return;

        const namedArgs = parseNamedArguments(
            args,
            websiteKnowledgeInsightsDef(),
        );

        try {
            const insights = websiteCollection.getKnowledgeInsights(
                namedArgs.timeframe,
            );

            context.printer.writeLine(
                `🧠 Knowledge Insights (${insights.timeframe}):`,
            );
            context.printer.writeLine(`${"=".repeat(50)}`);
            context.printer.writeLine(`📊 Overview:`);
            context.printer.writeLine(`  Total sites: ${insights.totalSites}`);
            context.printer.writeLine(
                `  Sites with knowledge: ${insights.sitesWithKnowledge} (${((insights.sitesWithKnowledge / insights.totalSites) * 100).toFixed(1)}%)`,
            );
            context.printer.writeLine(
                `  Average knowledge richness: ${insights.averageKnowledgeRichness.toFixed(1)}`,
            );

            // Top entities
            if (insights.topEntities.size > 0) {
                context.printer.writeLine(`\n🏷️  Top Entities:`);
                const topEntities = Array.from(insights.topEntities.entries())
                    .sort((a, b) => b[1] - a[1])
                    .slice(0, 10);
                topEntities.forEach(([entity, count], index) => {
                    context.printer.writeLine(
                        `  ${index + 1}. ${entity}: ${count} occurrences`,
                    );
                });
            }

            // Top topics
            if (insights.topTopics.size > 0) {
                context.printer.writeLine(`\n📚 Top Topics:`);
                const topTopics = Array.from(insights.topTopics.entries())
                    .sort((a, b) => b[1] - a[1])
                    .slice(0, 10);
                topTopics.forEach(([topic, count], index) => {
                    context.printer.writeLine(
                        `  ${index + 1}. ${topic}: ${count} mentions`,
                    );
                });
            }

            // Action types
            if (insights.actionTypes.size > 0) {
                context.printer.writeLine(`\n🎯 Action Types:`);
                const topActions = Array.from(insights.actionTypes.entries())
                    .sort((a, b) => b[1] - a[1])
                    .slice(0, 5);
                topActions.forEach(([actionType, count]) => {
                    context.printer.writeLine(
                        `  ${actionType}: ${count} actions`,
                    );
                });
            }

            // Knowledge growth if requested
            if (namedArgs.showGrowth) {
                const growthInsights =
                    websiteCollection.getKnowledgeGrowthInsights();
                context.printer.writeLine(`\n📈 Knowledge Growth:`);

                if (growthInsights.knowledgeRichnessTrend.length > 0) {
                    context.printer.writeLine(`  Recent knowledge trend:`);
                    growthInsights.knowledgeRichnessTrend
                        .slice(-5)
                        .forEach((trend) => {
                            context.printer.writeLine(
                                `    ${trend.date}: ${trend.richness} total knowledge points`,
                            );
                        });
                }
            }
        } catch (error) {
            context.printer.writeError(
                `Error getting knowledge insights: ${error}`,
            );
        }
    }

    return;
    return;
}<|MERGE_RESOLUTION|>--- conflicted
+++ resolved
@@ -1493,11 +1493,7 @@
             const input: website.ExtractionInput = {
                 url: namedArgs.url,
                 title: namedArgs.url,
-<<<<<<< HEAD
-                source: "direct"
-=======
                 source: "direct",
->>>>>>> acd7f6d0
             };
             const analysis = await extractor.extract(
                 input,
