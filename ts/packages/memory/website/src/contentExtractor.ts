// Copyright (c) Microsoft Corporation.
// Licensed under the MIT License.

import { conversation as kpLib } from "knowledge-processor";
<<<<<<< HEAD
import {
    DetectedAction,
    ActionSummary,
} from "./actionExtractor.js";
=======
import { DetectedAction, ActionSummary } from "./actionExtractor.js";
>>>>>>> acd7f6d0

export type ExtractionMode = "basic" | "content" | "actions" | "full";

export interface PageContent {
    title: string;
    mainContent: string;
    headings: string[];
    codeBlocks?: string[];
    images?: ImageInfo[];
    links?: LinkInfo[];
    wordCount: number;
    readingTime: number;
}

export interface ImageInfo {
    src: string;
    alt?: string;
    width?: number;
    height?: number;
    isExternal?: boolean;
}

export interface LinkInfo {
    href: string;
    text: string;
    isExternal: boolean;
}

export interface MetaTagCollection {
    description?: string;
    keywords?: string[];
    author?: string;
    ogTitle?: string;
    ogDescription?: string;
    ogType?: string;
    twitterCard?: string;
    custom: { [key: string]: string };
}

export interface StructuredDataCollection {
    schemaType?: string;
    data?: any;
    jsonLd?: any[];
}

export interface ActionInfo {
    type: "form" | "button" | "link";
    action?: string;
    method?: string;
    text?: string;
}

export interface EnhancedContentWithKnowledge extends EnhancedContent {
    knowledge?: kpLib.KnowledgeResponse;
    knowledgeQuality?: KnowledgeQualityMetrics;
}

export interface KnowledgeQualityMetrics {
    entityCount: number;
    topicCount: number;
    actionCount: number;
    confidence: number;
    extractionMode: "basic" | "enhanced" | "hybrid";
}

export interface EnhancedContent {
    pageContent?: PageContent;
    metaTags?: MetaTagCollection;
    structuredData?: StructuredDataCollection;
    actions?: ActionInfo[];
    extractionTime: number;
    success: boolean;
    error?: string;
    detectedActions?: DetectedAction[];
    actionSummary?: ActionSummary;
}<|MERGE_RESOLUTION|>--- conflicted
+++ resolved
@@ -2,14 +2,7 @@
 // Licensed under the MIT License.
 
 import { conversation as kpLib } from "knowledge-processor";
-<<<<<<< HEAD
-import {
-    DetectedAction,
-    ActionSummary,
-} from "./actionExtractor.js";
-=======
 import { DetectedAction, ActionSummary } from "./actionExtractor.js";
->>>>>>> acd7f6d0
 
 export type ExtractionMode = "basic" | "content" | "actions" | "full";
 
