--- conflicted
+++ resolved
@@ -98,16 +98,6 @@
     fileMetadata?: FileMetadata,
 ): Promise<WebsiteData> {
     const config: any = {
-<<<<<<< HEAD
-        mode: options.mode || "content"
-    };
-    
-    // Only add optional properties if they have values
-    if (options.contentTimeout !== undefined) config.timeout = options.contentTimeout;
-    if (options.maxContentLength !== undefined) config.maxContentLength = options.maxContentLength;
-    if (options.knowledgeExtractor) config.knowledgeExtractor = options.knowledgeExtractor;
-    
-=======
         mode: options.mode || "content",
     };
 
@@ -119,7 +109,6 @@
     if (options.knowledgeExtractor)
         config.knowledgeExtractor = options.knowledgeExtractor;
 
->>>>>>> acd7f6d0
     const extractor = new ContentExtractor(config);
 
     const url = fileMetadata?.fileUrl || sourceIdentifier;
@@ -127,11 +116,7 @@
         url,
         title: fileMetadata?.filename || url,
         htmlContent: html,
-<<<<<<< HEAD
-        source: "direct"
-=======
         source: "direct",
->>>>>>> acd7f6d0
     };
 
     const result = await extractor.extract(input, options.mode || "content");
@@ -149,14 +134,7 @@
             parsedContent.title ||
             fileMetadata?.filename ||
             "Untitled",
-<<<<<<< HEAD
-        content:
-            result.pageContent?.mainContent ||
-            parsedContent.content ||
-            "",
-=======
         content: result.pageContent?.mainContent || parsedContent.content || "",
->>>>>>> acd7f6d0
         domain,
         metadata: {
             websiteSource: fileMetadata ? "file_import" : "bookmark_import",
@@ -535,13 +513,9 @@
     const title =
         extractionResult.pageContent?.title || parsedContent.title || "";
     const content =
-<<<<<<< HEAD
-        extractionResult.pageContent?.mainContent || parsedContent.content || "";
-=======
         extractionResult.pageContent?.mainContent ||
         parsedContent.content ||
         "";
->>>>>>> acd7f6d0
     const metaTags = extractionResult.metaTags;
 
     // Check Open Graph type first
@@ -708,12 +682,8 @@
             importDate: new Date().toISOString(),
             lastModified: new Date(),
             originalMetadata: extractionResult.metaTags,
-<<<<<<< HEAD
-            links: extractionResult.pageContent?.links?.map((l) => l.href) || [],
-=======
             links:
                 extractionResult.pageContent?.links?.map((l) => l.href) || [],
->>>>>>> acd7f6d0
             images: extractionResult.pageContent?.images || [],
             preserveStructure: true,
         },
