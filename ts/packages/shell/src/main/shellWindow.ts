// Copyright (c) Microsoft Corporation.
// Licensed under the MIT License.

import {
    BrowserWindow,
    DevicePermissionHandlerHandlerDetails,
    globalShortcut,
    ipcMain,
    WebContents,
    WebContentsView,
} from "electron";
import path from "node:path";
import { WebSocketMessageV2 } from "common-utils";
import { runDemo } from "./demo.js";
import {
    ShellUserSettings,
    ShellWindowState,
    ShellSettingManager,
    BrowserTabState,
} from "./shellSettings.js";
import { loadLocalWebContents } from "./utils.js";
import { BrowserAgentIpc } from "./browserIpc.js";
import {
    BrowserViewManager,
    BrowserViewContext,
} from "./browserViewManager.js";

import registerDebug from "debug";
const debugShellWindow = registerDebug("typeagent:shell:window");
const debugShellWindowError = registerDebug("typeagent:shell:window:error");

const isMac = process.platform === "darwin";
const isLinux = process.platform === "linux";
const TITLE_BAR_HEIGHT = isMac ? 28 : 32; // Custom title bar height
function setupResizeHandler(mainWindow: BrowserWindow, handler: () => void) {
    let scheduleHandler: (() => void) | undefined;
    let timeout: NodeJS.Timeout | undefined;
    mainWindow.on("resize", handler);
    if (isLinux) {
        // Workaround for electron bug where getContentSize isn't updated when "resize" event is fired
        // https://github.com/electron/electron/issues/42586
        scheduleHandler = () => {
            debugShellWindow("Scheduled Maximize/Unmaximize update");
            timeout = setTimeout(() => {
                timeout = undefined;
                debugShellWindow(
                    "Running scheduled Maximize/Unmaximize update",
                );
                handler();
            }, 100);
        };
        mainWindow.on("maximize", scheduleHandler);
        mainWindow.on("unmaximize", scheduleHandler);
    }

    // Clean up function for close
    return () => {
        clearTimeout(timeout);
        mainWindow.removeListener("resize", handler);
        if (scheduleHandler !== undefined) {
            mainWindow.removeListener("maximize", scheduleHandler);
            mainWindow.removeListener("unmaximize", scheduleHandler);
        }
    };
}

type BottomAlignedPosition = { left: number; bottom: number };
type OverlayData = BottomAlignedPosition & {
    width: number;
    height: number;
};

const dividerSize = 4; // 4px divider
export class ShellWindow {
    public readonly mainWindow: BrowserWindow;
    public readonly chatView: WebContentsView;
    private readonly overlayWebContentsViews: Map<
        WebContentsView,
        OverlayData
    > = new Map();

    private verticalLayout: boolean;
    private contentVisible: boolean = false;
    // For use in horizontal layout
    private chatWidth: number;
    private contentWidth: number; // does not include dividerSize
    private windowHeight: number;

    // For use in vertical layout
    private chatHeight: number;
    private contentHeight: number; // does not include dividerSize
    private windowWidth: number;

    private readonly contentLoadP: Promise<void>[];
    private readonly handlers = new Map<string, (event: any) => void>();
    private closing: boolean = false;

    // Multi-tab browser support
    private readonly browserViewManager: BrowserViewManager;

    public get inlineBrowser(): WebContentsView {
        // Always use multi-tab browser
        const activeBrowserView =
            this.browserViewManager.getActiveBrowserView();
        if (!activeBrowserView) {
            throw new Error("No browser tab is open");
        }
        return activeBrowserView.webContentsView;
    }

    constructor(private readonly settings: ShellSettingManager) {
        const state = this.settings.window;
        this.chatWidth = state.chatWidth;
        this.chatHeight = state.chatHeight;
        this.contentWidth = state.contentWidth;
        this.contentHeight = state.contentHeight;
        this.windowWidth = state.windowWidth;
        this.windowHeight = state.windowHeight;

        const uiSettings = this.settings.user.ui;
        // Calculate the initial window bound.
        this.verticalLayout = uiSettings.verticalLayout;
        const mainWindow = createMainWindow();

        setupDevicePermissions(mainWindow);

        // Initialize browser view manager
        this.browserViewManager = new BrowserViewManager(this);

        // Set up event callbacks for browser view manager
        this.browserViewManager.setTabUpdateCallback(() => {
            this.sendTabsUpdate();
        });

        this.browserViewManager.setNavigationUpdateCallback(() => {
            this.sendNavigationUpdate();
        });

        this.browserViewManager.setPageLoadCompleteCallback((tabId: string) => {
            // Only restore focus if this is the active tab
            const activeTab = this.browserViewManager.getActiveBrowserView();
            if (activeTab && activeTab.id === tabId) {
                this.focusChatInput();
            }
        });

        this.browserViewManager.setTabClosedCallback((tabId: string) => {
            this.mainWindow.webContents.send("browser-tab-closed", tabId);

            // Update layout if no tabs left
            if (!this.hasBrowserTabs()) {
                this.updateWindowBounds(this.getWindowPositionState());
            }
        });

        const resizeHandlerCleanup = setupResizeHandler(mainWindow, () =>
            this.updateContentSize(),
        );
        mainWindow.on("close", () => {
            this.cleanup();
            this.settings.save(this.getWindowState());

            mainWindow.hide();
            // Remove the handler to avoid update the content size on close
            resizeHandlerCleanup();
            // Close all browser tabs on window close
            this.browserViewManager.closeAllTabs();
        });

        const chatView = createChatView(state);
        this.setupZoomHandlers(chatView.webContents, (zoomFactor) => {
            this.updateOverlayBounds();
            this.updateZoomInTitle(zoomFactor);
        });

        chatView.webContents.on("focus", () => {
            this.setOverlayVisibility(true);
        });

        mainWindow.contentView.addChildView(chatView);

        this.mainWindow = mainWindow;
        this.chatView = chatView;

        this.installHandler("chat-view-ready", () => {
            this.ready({ x: state.x, y: state.y });
        });

        // Browser tab management IPC handlers
        ipcMain.on("browser-new-tab", () => {
            this.createBrowserTab(new URL("about:blank"), {
                background: false,
            });
            this.sendTabsUpdate();

            // Restore focus to chat after creating new tab
            this.focusChatInput();
        });

        ipcMain.on("browser-close-tab", (_, tabId: string) => {
            const success = this.closeBrowserTab(tabId);
            if (success) {
                this.sendTabsUpdate();

                // Update layout if no tabs left
                if (!this.hasBrowserTabs()) {
                    this.updateWindowBounds(this.getWindowPositionState());
                }

                // Restore focus to chat after closing tab
                this.focusChatInput();
            }
        });

        ipcMain.on("browser-switch-tab", (_, tabId: string) => {
            const success = this.switchBrowserTab(tabId);
            if (success) {
                this.sendTabsUpdate();
            }
        });

        ipcMain.on("browser-go-back", () => {
            if (this.browserGoBack()) {
                this.sendNavigationUpdate();
            }
        });

        ipcMain.on("browser-go-forward", () => {
            if (this.browserGoForward()) {
                this.sendNavigationUpdate();
            }
        });

        ipcMain.on("browser-reload", () => {
            this.browserReload();
        });

        if (!isLinux) {
            // REVIEW: on linux, setting windows bound before showing has not affect?
            this.updateWindowBounds({ x: state.x, y: state.y });
        }

        const contentLoadP: Promise<void>[] = [];
        contentLoadP.push(
            loadLocalWebContents(chatView.webContents, "chatView.html"),
        );

        contentLoadP.push(
            loadLocalWebContents(mainWindow.webContents, "viewHost.html"),
        );
        this.contentLoadP = contentLoadP;
    }

    public async waitForContentLoaded() {
        try {
            await Promise.all(this.contentLoadP);
        } catch (e) {
            if (this.closing) {
                // Ignore errors if the window is closing
                return;
            }
            throw e;
        }
    }

    public showAndFocus() {
        if (this.closing) {
            return;
        }
        this.mainWindow.show();
        this.mainWindow.focus();
    }

    public focusChatInput() {
        this.chatView.webContents.focus();
        this.chatView.webContents.send("change-chat-input-focus", true);
    }

    private async ready(position: { x: number; y: number }) {
        // Send settings asap
        this.sendUserSettingChanged();

        // Make sure content is loaded so we can adjust the size including the divider.
        await this.waitForContentLoaded();
        if (!isLinux) {
            // REVIEW: on linux, setting windows bound before showing has not affect?
            this.updateContentSize();
        }

        const mainWindow = this.mainWindow;
        mainWindow.show();

        if (isLinux) {
            // REVIEW: on linux, setting windows bound before showing has not affect?
            this.updateWindowBounds(position);
        }

        // Main window shouldn't zoom, otherwise the divider position won't be correct.  Setting it here just to make sure.
        this.setZoomFactor(1, mainWindow.webContents);

        const states = this.settings.window;
        if (states.devTools) {
            this.chatView.webContents.openDevTools();
        }

        // Restore browser tabs if they were previously open
        if (states.browserTabsJson) {
            try {
                const browserTabsState: BrowserTabState[] = JSON.parse(
                    states.browserTabsJson,
                );
                debugShellWindow(
                    `Restoring ${browserTabsState.length} browser tabs`,
                );

                // Restore each tab
                for (const tabState of browserTabsState) {
                    try {
                        const tabId = await this.createBrowserTab(
                            new URL(tabState.url),
                            {
                                background: !tabState.isActive,
                            },
                        );
                        debugShellWindow(
                            `Restored tab: ${tabId} - ${tabState.title} (${tabState.url})`,
                        );
                    } catch (e) {
                        debugShellWindowError(
                            `Failed to restore tab ${tabState.title} (${tabState.url}): ${e}`,
                        );
                    }
                }
            } catch (e) {
                debugShellWindowError(
                    `Failed to parse browser tabs JSON: ${e}`,
                );
            }
        }

        globalShortcut.register("Alt+Right", () => {
            this.chatView.webContents.send("send-demo-event", "Alt+Right");
        });

        // Register Ctrl+L / Cmd+L and Ctrl+E / Cmd+E to focus chat input
        globalShortcut.register("CommandOrControl+L", () => {
            this.focusChatInput();
        });

        globalShortcut.register("CommandOrControl+E", () => {
            this.focusChatInput();
        });
    }

    private installHandler(name: string, handler: (event: any) => void) {
        this.handlers.set(name, handler);
        ipcMain.on(name, handler);
    }

    private cleanup() {
        this.closing = true;
        for (const [key, handler] of this.handlers) {
            ipcMain.removeListener(key, handler);
        }
        this.handlers.clear();

        // Clean up browser IPC handlers
        ipcMain.removeAllListeners("browser-new-tab");
        ipcMain.removeAllListeners("browser-close-tab");
        ipcMain.removeAllListeners("browser-switch-tab");
        ipcMain.removeAllListeners("browser-go-back");
        ipcMain.removeAllListeners("browser-go-forward");
        ipcMain.removeAllListeners("browser-reload");

        globalShortcut.unregister("Alt+Right");
        globalShortcut.unregister("CommandOrControl+L");
        globalShortcut.unregister("CommandOrControl+E");
    }

    public async close() {
        if (this.mainWindow.isDestroyed()) {
            return;
        }
        if (!this.closing) {
            this.mainWindow.close();
        }
        return new Promise<void>((resolve) => {
            this.mainWindow.once("closed", () => {
                resolve();
            });
        });
    }

    public sendMessageToInlineWebContent(message: WebSocketMessageV2) {
        const activeBrowserView =
            this.browserViewManager.getActiveBrowserView();
        activeBrowserView?.webContentsView.webContents.send(
            "received-from-browser-ipc",
            message,
        );
    }

    public runDemo(interactive: boolean = false) {
        runDemo(this.mainWindow, this.chatView, interactive);
    }

    // ================================================================
    // Settings
    // ================================================================
    public getUserSettings() {
        return this.settings.user;
    }

    public setUserSettings(userSettings: ShellUserSettings) {
        // This comes from the renderer process, so we don't need to call sendUserSettingChanged
        this.settings.setUserSettings(userSettings);
        this.settings.save(this.getWindowState());
    }
    public setUserSettingValue(name: string, value: unknown) {
        const changed = this.settings.setUserSettingValue(name, value);
        if (changed) {
            // Overly general test for need to update window size,
            // as some of the UI settings doesn't need to update the window size
            if (name.startsWith("ui")) {
                const position = this.getWindowPositionState();
                this.verticalLayout = this.settings.user.ui.verticalLayout;
                this.updateWindowBounds(position);
            }
            this.sendUserSettingChanged();
            this.settings.save(this.getWindowState());
        }
        return changed;
    }

    private getWindowPositionState(): { x: number; y: number } {
        // get the window position
        const bounds = this.mainWindow.getNormalBounds();
        const addContent = this.verticalLayout && !this.contentVisible;

        return {
            x: bounds.x,
            y: addContent
                ? bounds.y - this.contentHeight - dividerSize
                : bounds.y,
        };
    }
    public getWindowState(): ShellWindowState {
        // Get browser tabs state for saving
        const browserTabs = this.browserViewManager.getAllBrowserTabs();
        const activeBrowserView =
            this.browserViewManager.getActiveBrowserView();

        const browserTabsState: BrowserTabState[] | undefined =
            browserTabs.length > 0
                ? browserTabs.map((tab) => ({
                      id: tab.id,
                      url: tab.url,
                      title: tab.title,
                      isActive: tab.isActive,
                  }))
                : undefined;

        const browserTabsJson = browserTabsState
            ? JSON.stringify(browserTabsState)
            : undefined;

        return {
            ...this.getWindowPositionState(),
            chatWidth: this.chatWidth,
            chatHeight: this.chatHeight,
            contentWidth: this.contentWidth,
            contentHeight: this.contentHeight,
            windowWidth: this.windowWidth,
            windowHeight: this.windowHeight,
            zoomLevel: this.chatView.webContents.zoomFactor,
            devTools: this.chatView.webContents.isDevToolsOpened(),
            canvas: this.browserViewManager.getActiveBrowserView()?.url, // Save active tab URL
            browserTabsJson: browserTabsJson,
            activeBrowserTabId: activeBrowserView?.id,
        };
    }

    public setWindowState(settings: ShellWindowState) {
        this.mainWindow.setBounds({
            x: settings.x,
            y: settings.y,
            width: settings.windowWidth,
            height: settings.windowHeight,
        });

        this.setZoomFactor(settings.zoomLevel, this.chatView.webContents);

        this.settings.save(this.getWindowState());
    }

    private sendUserSettingChanged() {
        this.chatView.webContents.send("settings-changed", this.settings.user);
    }

    // ================================================================
    // UI
    // ================================================================
    public updateContentSize(newDividerPos?: number) {
        const bounds = this.mainWindow.getContentBounds();
        debugShellWindow(
            `Updating content size with window content bound: ${JSON.stringify(bounds)}`,
        );

        const verticalLayout = this.verticalLayout;
        const { width, height } = bounds;
        const availableHeight = height - TITLE_BAR_HEIGHT; // Account for title bar

        let dividerPos = -1;
        let chatViewBounds: Electron.Rectangle;
        if (verticalLayout) {
            this.windowWidth = width;
<<<<<<< HEAD
            let chatHeight = this.chatHeight;

            // Keep existing chat height unless the divider position changed.
            if (newDividerPos !== undefined) {
                chatHeight = availableHeight - newDividerPos - dividerSize;
            }
            // Clamp for window resize.
            if (chatHeight < 0) {
                chatHeight = 0;
            } else if (chatHeight > availableHeight - dividerSize) {
                chatHeight = availableHeight - dividerSize;
            }

            this.chatHeight = chatHeight;
=======
>>>>>>> 17c3000c

            let chatHeight = height;
            if (this.contentVisible) {
<<<<<<< HEAD
                const contentHeight =
                    availableHeight - chatHeight - dividerSize;
=======
                // Keep existing chat height unless the divider position changed.
                chatHeight =
                    newDividerPos !== undefined
                        ? height - newDividerPos - dividerSize
                        : this.chatHeight;

                // Clamp for window resize.
                if (chatHeight < 0) {
                    chatHeight = 0;
                } else {
                    const maxHeight = height - dividerSize;
                    if (chatHeight > maxHeight) {
                        chatHeight = maxHeight;
                    }
                }

                const contentHeight = height - chatHeight - dividerSize;
>>>>>>> 17c3000c
                this.contentHeight = contentHeight;
                dividerPos = contentHeight;

                const browserViewBounds = {
                    x: 0,
                    y: TITLE_BAR_HEIGHT,
                    width: width,
                    height: contentHeight,
                };

                // Update browser view manager for multi-tab layout
                this.browserViewManager.setBounds(browserViewBounds);
            }
            this.chatHeight = chatHeight;

            chatViewBounds = {
                x: 0,
                y: TITLE_BAR_HEIGHT + availableHeight - chatHeight,
                width,
                height: chatHeight,
            };
        } else {
            this.windowHeight = height;
            let chatWidth = width;

            if (this.contentVisible) {
                // Keep existing chat width unless the divider position changed.
                chatWidth = newDividerPos ?? this.chatWidth;

                // Clamp for window resize.
                if (chatWidth < 0) {
                    chatWidth = 0;
                } else {
                    const maxWidth = width - dividerSize;
                    if (chatWidth > maxWidth) {
                        chatWidth = maxWidth;
                    }
                }
                const contentWidth = width - chatWidth - dividerSize;
                this.contentWidth = contentWidth;
                dividerPos = chatWidth;

                const browserViewBounds = {
                    x: dividerPos + dividerSize,
                    y: TITLE_BAR_HEIGHT,
                    width: contentWidth,
                    height: availableHeight,
                };

                // Update browser view manager for multi-tab layout
                this.browserViewManager.setBounds(browserViewBounds);
            }

            this.chatWidth = chatWidth;

            chatViewBounds = {
                x: 0,
                y: TITLE_BAR_HEIGHT,
                width: chatWidth,
                height: availableHeight,
            };
        }
        debugShellWindow(`Chat view bounds: ${JSON.stringify(chatViewBounds)}`);
        this.chatView.setBounds(chatViewBounds);

        this.updateOverlayBounds();

        const dividerLayout = {
            verticalLayout,
            pos: dividerPos,
        };

        // Set the divider position
        debugShellWindow("Divider Pos", dividerLayout);
        this.mainWindow.webContents.send("set-layout", dividerLayout);
    }

    public toggleTopMost() {
        this.mainWindow.setAlwaysOnTop(!this.mainWindow.isAlwaysOnTop());
    }

    public showDialog(dialogName: string) {
        this.chatView.webContents.send("show-dialog", dialogName);
    }

    // ================================================================
    // Multi-Tab Browser Support
    // ================================================================

    /**
     * Resolve custom typeagent-browser protocol URLs
     */
    public resolveCustomProtocolUrl(targetUrl: URL): URL {
        const browserExtensionUrls = (global as any).browserExtensionUrls;
        if (browserExtensionUrls) {
            // Map custom protocol to actual extension URL
            const libraryName = targetUrl.pathname;

            if (libraryName && browserExtensionUrls[libraryName]) {
                const resolvedUrl = new URL(browserExtensionUrls[libraryName]);
                debugShellWindow(
                    `Resolved custom protocol URL: ${targetUrl.toString()} -> ${resolvedUrl.toString()}`,
                );
                return resolvedUrl;
            } else {
                throw new Error(`Unknown library page: ${libraryName}`);
            }
        } else {
            throw new Error(
                "Browser extension not loaded - library pages unavailable",
            );
        }
    }

    private computeWindowBounds(
        position: { x: number; y: number },
        hasBrowserTabs: boolean,
    ) {
        const uiSettings = this.settings.user.ui;
        let bounds: Electron.Rectangle;
        if (this.verticalLayout) {
            bounds = {
                ...position,
                width: this.windowWidth,
                height: this.chatHeight,
            };
            const contentVisible =
                uiSettings.verticalContentAlwaysVisible || hasBrowserTabs;
            if (contentVisible) {
                bounds.height += this.contentHeight + dividerSize;
            } else {
                bounds.y += this.contentHeight + dividerSize;
            }
            this.contentVisible = contentVisible;
        } else {
            bounds = {
                ...position,
                width: this.chatWidth,
                height: this.windowHeight,
            };
            const contentVisible =
                uiSettings.horizontalContentAlwaysVisible || hasBrowserTabs;
            if (contentVisible) {
                bounds.width += this.contentWidth + dividerSize;
            }

            this.contentVisible = contentVisible;
        }
        return bounds;
    }

    private updateWindowBounds(position: { x: number; y: number }) {
        const bounds = this.computeWindowBounds(
            position,
            this.hasBrowserTabs(),
        );
        debugShellWindow("Set window bound: ", bounds, this.contentVisible);
        this.mainWindow.setPosition(bounds.x, bounds.y);
        this.mainWindow.setContentSize(bounds.width, bounds.height);

        if (isLinux) {
            // Workaround for electron bug where getContentSize isn't updated when "resize" event is fired
            // https://github.com/electron/electron/issues/42586
            setTimeout(() => {
                if (!this.closing) {
                    this.updateContentSize();
                }
            }, 100);
        } else {
            this.updateContentSize();
        }
    }

    /**
     * Create a new browser tab and navigate to the specified page
     */
    public async createBrowserTab(
        url: URL,
        options?: { background?: boolean; waitForPageLoad?: boolean },
    ): Promise<string> {
        // Handle custom typeagent-browser protocol
        let resolvedUrl = url;
        if (url.protocol === "typeagent-browser:") {
            resolvedUrl = this.resolveCustomProtocolUrl(url);
        }

        const tabId = await this.browserViewManager.createBrowserTab({
            url: resolvedUrl.toString(),
            background: options?.background,
            waitForPageLoad: options?.waitForPageLoad,
        });

        // Re-add overlay views so they are on top
        for (const views of this.overlayWebContentsViews.keys()) {
            this.mainWindow.contentView.addChildView(views);
        }

        // setup zoom handlers for the new browser tab
        this.setupZoomHandlers(
            this.browserViewManager.getBrowserTab(tabId)?.webContentsView
                ?.webContents,
        );

        // Update layout when first tab is created
        if (this.browserViewManager.getAllBrowserTabs().length === 1) {
            this.updateWindowBounds(this.getWindowPositionState());
        }

        // Send update to renderer
        this.sendTabsUpdate();

        // Restore focus to chat after tab operations
        if (!options?.background) {
            // Small delay to let browser view settle
            setTimeout(() => {
                if (!this.chatView.webContents.isDestroyed()) {
                    this.focusChatInput();
                }
            }, 50);
        }

        return tabId;
    }

    /**
     * Switch to a specific browser tab
     */
    public switchBrowserTab(tabId: string): boolean {
        const success = this.browserViewManager.setActiveBrowserView(tabId);
        if (success) {
            this.updateContentSize();
        }
        return success;
    }

    /**
     * Close a browser tab
     */
    public closeBrowserTab(tabId: string): boolean {
        const success = this.browserViewManager.closeBrowserTab(tabId);
        if (success) {
            this.updateContentSize();

            // Restore focus to chat after closing tab
            this.chatView.webContents.focus();
            this.chatView.webContents.send("focus-chat-input");
        }
        return success;
    }

    /**
     * Get the active browser view
     */
    public getActiveBrowserView(): BrowserViewContext | null {
        return this.browserViewManager.getActiveBrowserView();
    }

    /**
     * Get all browser tabs
     */
    public getAllBrowserTabs(): BrowserViewContext[] {
        return this.browserViewManager.getAllBrowserTabs();
    }

    /**
     * Check if browser tabs are open
     */
    public hasBrowserTabs(): boolean {
        return this.browserViewManager.hasBrowserTabs();
    }

    /**
     * Get browser navigation state
     */
    public getBrowserNavigationState(): {
        canGoBack: boolean;
        canGoForward: boolean;
    } {
        // Always use multi-tab browser
        return this.browserViewManager.getNavigationState();
    }

    /**
     * Navigate browser back
     */
    public browserGoBack(): boolean {
        // Always use multi-tab browser
        return this.browserViewManager.goBack();
    }

    /**
     * Navigate browser forward
     */
    public browserGoForward(): boolean {
        // Always use multi-tab browser
        return this.browserViewManager.goForward();
    }

    /**
     * Reload active browser tab
     */
    public browserReload(): boolean {
        // Always use multi-tab browser
        return this.browserViewManager.reload();
    }

    /**
     * Send tab updates to renderer
     */
    private sendTabsUpdate(): void {
        const tabs = this.getAllBrowserTabs().map((tab) => ({
            id: tab.id,
            title: tab.title,
            url: tab.url,
            favicon: tab.favicon,
            isActive: tab.isActive,
        }));

        const activeTab = this.getActiveBrowserView();
        const tabsData = {
            tabs,
            activeTabId: activeTab?.id || null,
            navigationState: this.getBrowserNavigationState(),
        };

        this.mainWindow.webContents.send("browser-tabs-updated", tabsData);

        // Also send to all browser tab WebContents for tab validation
        this.browserViewManager.getAllBrowserTabs().forEach((tab) => {
            tab.webContentsView.webContents.send(
                "browser-tabs-updated",
                tabsData,
            );
        });
    }

    /**
     * Send navigation state update to renderer
     */
    private sendNavigationUpdate(): void {
        const navigationState = this.getBrowserNavigationState();
        this.mainWindow.webContents.send(
            "browser-navigation-updated",
            navigationState,
        );
    }

    // ================================================================
    // PDF Viewer Support
    // ================================================================
    public async checkTypeAgentConnection(): Promise<boolean> {
        try {
            const browserIpc = BrowserAgentIpc.getinstance();
            const webSocket = await browserIpc.ensureWebsocketConnected();
            return webSocket !== undefined && webSocket.readyState === 1; // WebSocket.OPEN
        } catch (error) {
            debugShellWindowError(
                "Error checking TypeAgent connection:",
                error,
            );
            return false;
        }
    }

    public async openPDFViewer(pdfUrl: string): Promise<void> {
        try {
            debugShellWindow(`Opening PDF viewer for: ${pdfUrl}`);

            const viewerUrl = await this.constructPDFViewerUrl(pdfUrl);
            this.createBrowserTab(new URL(viewerUrl), { background: false });
            return Promise.resolve();
        } catch (error) {
            debugShellWindowError("Error opening PDF viewer:", error);
            throw error;
        }
    }

    private async constructPDFViewerUrl(pdfUrl: string): Promise<string> {
        try {
            const browserIpc = BrowserAgentIpc.getinstance();

            const response = await new Promise<any>((resolve, reject) => {
                const timeoutId = setTimeout(() => {
                    reject(new Error("Timeout getting view host URL"));
                }, 10000);

                const messageId = Math.random().toString(36).substring(7);
                const message = {
                    id: messageId,
                    method: "getViewHostUrl",
                    params: {},
                };

                const originalHandler = browserIpc.onMessageReceived;
                browserIpc.onMessageReceived = (response: any) => {
                    if (response.id === messageId) {
                        clearTimeout(timeoutId);
                        browserIpc.onMessageReceived = originalHandler;
                        resolve(response.result);
                    } else if (originalHandler) {
                        originalHandler(response);
                    }
                };

                browserIpc.send(message).catch(reject);
            });

            if (!response || !response.url) {
                throw new Error(
                    "Unable to get view host URL from TypeAgent service",
                );
            }

            const viewerUrl = `${response.url}/pdf/?url=${encodeURIComponent(pdfUrl)}`;
            debugShellWindow(`Constructed PDF viewer URL: ${viewerUrl}`);
            return viewerUrl;
        } catch (error) {
            debugShellWindowError("Error constructing PDF viewer URL:", error);
            throw new Error("Failed to get TypeAgent PDF service URL");
        }
    }

    private dispatcherReadyPromiseResolvers:
        | PromiseWithResolvers<void>
        | undefined = Promise.withResolvers<void>();
    public dispatcherInitialized() {
        if (this.dispatcherReadyPromiseResolvers === undefined) {
            throw new Error("Dispatcher already initialized");
        }
        this.dispatcherReadyPromiseResolvers.resolve();
        this.dispatcherReadyPromiseResolvers = undefined;

        // Notify the renderer process that the dispatcher is initialized
        this.chatView.webContents.send("dispatcher-initialized");

        // Give focus to the chat view once initialization is done.
        this.chatView.webContents.focus();
    }

    // ================================================================
    // Zoom Handler
    // ================================================================
    private setupZoomHandlers(
        webContents: WebContents | undefined,
        onZoomChanged?: (zoomFactor: number) => void,
    ) {
        if (!webContents) return;

        webContents.on("before-input-event", (_event, input) => {
            if (
                (isMac ? input.meta : input.control) &&
                input.type === "keyDown"
            ) {
                if (
                    input.key === "NumpadAdd" ||
                    input.key === "+" ||
                    input.key === "="
                ) {
                    this.zoomIn(webContents, onZoomChanged);
                } else if (input.key === "-" || input.key === "NumpadMinus") {
                    this.zoomOut(webContents, onZoomChanged);
                } else if (input.key === "0") {
                    this.setZoomFactor(1, webContents, onZoomChanged);
                }
            }
        });

        // Register mouse wheel as well.
        webContents.on("zoom-changed", (_event, zoomDirection) => {
            if (zoomDirection === "in") {
                this.zoomIn(webContents, onZoomChanged);
            } else {
                this.zoomOut(webContents, onZoomChanged);
            }
        });
    }

    private zoomIn(
        webContents: WebContents,
        onZoomChanged?: (zoomFactor: number) => void,
    ) {
        this.setZoomFactor(
            webContents.zoomFactor + 0.1,
            webContents,
            onZoomChanged,
        );
    }

    private zoomOut(
        webContents: WebContents,
        onZoomChanged?: (zoomFactor: number) => void,
    ) {
        this.setZoomFactor(
            webContents.zoomFactor - 0.1,
            webContents,
            onZoomChanged,
        );
    }

    /**
     * Sets the zoom factor for the active window/tab.
     * @param zoomFactor - The zoom factor to set for the active window/tab
     */
    public setZoomFactor(
        zoomFactor: number,
        webContents: WebContents,
        onZoomChanged?: (zoomFactor: number) => void,
    ) {
        // limit zoom factor to reasonable numbers
        if (zoomFactor < 0.25) {
            zoomFactor = 0.25;
        } else if (zoomFactor > 5) {
            zoomFactor = 5;
        }

        webContents.zoomFactor = zoomFactor;
        onZoomChanged?.(zoomFactor);
    }

    /**
     * Updates the window title to include the current zoom level.
     * @param zoomFactor - The zoom factor to show in the title
     */
    private updateZoomInTitle(zoomFactor: number) {
        const prevTitle = this.mainWindow.getTitle();
        const prevZoomIndex = prevTitle.indexOf(" Zoom: ");
        const summary =
            prevZoomIndex !== -1
                ? prevTitle.substring(0, prevZoomIndex)
                : prevTitle;
        const zoomTitle =
            zoomFactor === 1 ? "" : ` Zoom: ${Math.round(zoomFactor * 100)}%`;
        this.mainWindow.setTitle(`${summary}${zoomTitle}`);

        // Update the page title to match the window title as well for backwards compat with Playwright tests
        this.chatView.webContents.executeJavaScript(
            `document.title = '${summary}${zoomTitle}';`,
        );
    }

    // ================================================================
    // Overlays
    // ================================================================
    private updateOverlayBounds() {
        for (const [view, data] of this.overlayWebContentsViews.entries()) {
            this.setOverlayBounds(view, data);
        }
    }
    public setOverlayVisibility(visible: boolean) {
        for (const view of this.overlayWebContentsViews.keys()) {
            view.setVisible(visible);
        }
    }

    public updateOverlay(view: WebContentsView, update?: Partial<OverlayData>) {
        if (update) {
            let data = this.overlayWebContentsViews.get(view);
            if (data === undefined) {
                this.mainWindow.contentView.addChildView(view);
                const bounds = view.getBounds();
                data = {
                    left: 0,
                    bottom: 0,
                    width: bounds.width,
                    height: bounds.height,
                };

                this.overlayWebContentsViews.set(view, data);
            }

            if (update.left) {
                data.left = update.left;
            }
            if (update.bottom) {
                data.bottom = update.bottom;
            }

            if (update.width) {
                data.width = update.width;
            }
            if (update.height) {
                data.height = update.height;
            }

            this.setOverlayBounds(view, data);
        } else {
            this.overlayWebContentsViews.delete(view);
            this.mainWindow.contentView.removeChildView(view);
        }
    }

    private setOverlayBounds(view: WebContentsView, data: OverlayData) {
        const chatBounds = this.chatView.getBounds();
        const zoomFactor = this.chatView.webContents.zoomFactor;
        const left = chatBounds.x + data.left * zoomFactor;
        const bottom =
            chatBounds.y + chatBounds.height - data.bottom * zoomFactor;
        const width = data.width * zoomFactor;
        const height = data.height * zoomFactor;
        const newBounds = {
            x: left,
            y: bottom - height,
            width,
            height,
        };
        view.setBounds(newBounds);
        view.webContents.setZoomFactor(zoomFactor);
    }
}

<<<<<<< HEAD
function createMainWindow(bounds: Electron.Rectangle) {
    const isMac = process.platform === "darwin";
    const isWindows = process.platform === "win32";

=======
function createMainWindow(): BrowserWindow {
>>>>>>> 17c3000c
    const mainWindow = new BrowserWindow({
        show: false,
        frame: false, // Remove default frame
        titleBarStyle: isMac ? "hiddenInset" : "hidden", // Hide title bar
        titleBarOverlay: isWindows
            ? {
                  color: "#e5e5e5", // Matches --title-bar-bg
                  symbolColor: "#333333", // Matches --text-color
                  height: 32,
              }
            : undefined,
        trafficLightPosition: isMac ? { x: 12, y: 10 } : undefined,
        autoHideMenuBar: true,
        webPreferences: {
            preload: path.join(__dirname, "../preload/expose.mjs"),
            sandbox: false,
            zoomFactor: 1,
        },
    });

    mainWindow.removeMenu();

    // make sure links are opened in the the shell
    mainWindow.webContents.setWindowOpenHandler(() => {
        // TODO: add logic for opening in external browser if a modifier key is pressed
        //shell.openExternal(details.url);
        return { action: "allow" };
    });

    return mainWindow;
}

function createChatView(state: ShellWindowState) {
    const chatView = new WebContentsView({
        webPreferences: {
            preload: path.join(__dirname, "../preload/chatView.mjs"),
            sandbox: false,
            zoomFactor: state.zoomLevel,
        },
    });

    return chatView;
}

/**
 * Allows the application to gain access to camera devices
 * @param mainWindow the main browser window
 */
function setupDevicePermissions(mainWindow: BrowserWindow) {
    let grantedDeviceThroughPermHandler;

    mainWindow.webContents.session.on(
        "select-usb-device",
        (event, details, callback) => {
            // Add events to handle devices being added or removed before the callback on
            // `select-usb-device` is called.
            mainWindow.webContents.session.on(
                "usb-device-added",
                (_event, device) => {
                    console.log("usb-device-added FIRED WITH", device);
                    // Optionally update details.deviceList
                },
            );

            mainWindow.webContents.session.on(
                "usb-device-removed",
                (_event, device) => {
                    console.log("usb-device-removed FIRED WITH", device);
                    // Optionally update details.deviceList
                },
            );

            event.preventDefault();
            if (details.deviceList && details.deviceList.length > 0) {
                const deviceToReturn = details.deviceList.find((device) => {
                    return (
                        !grantedDeviceThroughPermHandler ||
                        device.deviceId !==
                            grantedDeviceThroughPermHandler.deviceId
                    );
                });
                if (deviceToReturn) {
                    callback(deviceToReturn.deviceId);
                } else {
                    callback();
                }
            }
        },
    );

    mainWindow.webContents.session.setPermissionCheckHandler(
        (
            _webContents: WebContents | null,
            permission,
            _requestingOrigin,
            details,
        ): boolean => {
            if (
                (permission === "usb" &&
                    details.securityOrigin === "file:///") ||
                (permission === "media" &&
                    (details.securityOrigin?.startsWith("http://localhost") ||
                        details.securityOrigin?.startsWith(
                            "https://localhost",
                        ))) ||
                permission.endsWith("fullscreen")
            ) {
                return true;
            }

            return false;
        },
    );

    mainWindow.webContents.session.setDevicePermissionHandler(
        (details: DevicePermissionHandlerHandlerDetails): boolean => {
            if (details.deviceType === "usb" && details.origin === "file://") {
                if (!grantedDeviceThroughPermHandler) {
                    grantedDeviceThroughPermHandler = details.device;
                    return true;
                } else {
                    return false;
                }
            }
            return false;
        },
    );
}<|MERGE_RESOLUTION|>--- conflicted
+++ resolved
@@ -514,48 +514,26 @@
         let chatViewBounds: Electron.Rectangle;
         if (verticalLayout) {
             this.windowWidth = width;
-<<<<<<< HEAD
-            let chatHeight = this.chatHeight;
-
-            // Keep existing chat height unless the divider position changed.
-            if (newDividerPos !== undefined) {
-                chatHeight = availableHeight - newDividerPos - dividerSize;
-            }
-            // Clamp for window resize.
-            if (chatHeight < 0) {
-                chatHeight = 0;
-            } else if (chatHeight > availableHeight - dividerSize) {
-                chatHeight = availableHeight - dividerSize;
-            }
-
-            this.chatHeight = chatHeight;
-=======
->>>>>>> 17c3000c
 
             let chatHeight = height;
             if (this.contentVisible) {
-<<<<<<< HEAD
-                const contentHeight =
-                    availableHeight - chatHeight - dividerSize;
-=======
                 // Keep existing chat height unless the divider position changed.
                 chatHeight =
                     newDividerPos !== undefined
-                        ? height - newDividerPos - dividerSize
+                        ? availableHeight - newDividerPos - dividerSize
                         : this.chatHeight;
 
                 // Clamp for window resize.
                 if (chatHeight < 0) {
                     chatHeight = 0;
                 } else {
-                    const maxHeight = height - dividerSize;
+                    const maxHeight = availableHeight - dividerSize;
                     if (chatHeight > maxHeight) {
                         chatHeight = maxHeight;
                     }
                 }
 
-                const contentHeight = height - chatHeight - dividerSize;
->>>>>>> 17c3000c
+                const contentHeight = availableHeight - chatHeight - dividerSize;
                 this.contentHeight = contentHeight;
                 dividerPos = contentHeight;
 
@@ -1166,14 +1144,10 @@
     }
 }
 
-<<<<<<< HEAD
-function createMainWindow(bounds: Electron.Rectangle) {
+function createMainWindow(): BrowserWindow {
     const isMac = process.platform === "darwin";
     const isWindows = process.platform === "win32";
-
-=======
-function createMainWindow(): BrowserWindow {
->>>>>>> 17c3000c
+    
     const mainWindow = new BrowserWindow({
         show: false,
         frame: false, // Remove default frame
